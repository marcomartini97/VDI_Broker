# FreeRDP: A Remote Desktop Protocol Client
# libfreerdp-utils cmake build script
#
# Copyright 2011 O.S. Systems Software Ltda.
# Copyright 2011 Otavio Salvador <otavio@ossystems.com.br>
# Copyright 2011 Marc-Andre Moreau <marcandre.moreau@gmail.com>
#
# Licensed under the Apache License, Version 2.0 (the "License");
# you may not use this file except in compliance with the License.
# You may obtain a copy of the License at
#
#     http://www.apache.org/licenses/LICENSE-2.0
#
# Unless required by applicable law or agreed to in writing, software
# distributed under the License is distributed on an "AS IS" BASIS,
# WITHOUT WARRANTIES OR CONDITIONS OF ANY KIND, either express or implied.
# See the License for the specific language governing permissions and
# limitations under the License.

set(CMAKE_THREAD_PREFER_PTHREAD)
find_package(Threads REQUIRED)

set(FREERDP_UTILS_SRCS
	args.c
	blob.c
	event.c
	hexdump.c
	list.c
	load_plugin.c
	memory.c
	mutex.c
<<<<<<< HEAD
	profiler.c
=======
	rail.c
>>>>>>> 21aa8ad9
	semaphore.c
	stopwatch.c
	stream.c
	svc_plugin.c
	thread.c
	unicode.c
	wait_obj.c)

add_definitions(-DPLUGIN_PATH="${FREERDP_PLUGIN_PATH}")

add_library(freerdp-utils SHARED ${FREERDP_UTILS_SRCS})

set_target_properties(freerdp-utils PROPERTIES VERSION ${FREERDP_VERSION_FULL} SOVERSION ${FREERDP_VERSION})

target_link_libraries(freerdp-utils ${CMAKE_THREAD_LIBS_INIT})

install(TARGETS freerdp-utils DESTINATION lib)<|MERGE_RESOLUTION|>--- conflicted
+++ resolved
@@ -29,11 +29,8 @@
 	load_plugin.c
 	memory.c
 	mutex.c
-<<<<<<< HEAD
 	profiler.c
-=======
 	rail.c
->>>>>>> 21aa8ad9
 	semaphore.c
 	stopwatch.c
 	stream.c
