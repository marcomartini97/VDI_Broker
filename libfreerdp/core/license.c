--- conflicted
+++ resolved
@@ -167,13 +167,10 @@
 
 	s = transport_send_stream_init(license->rdp->transport, 4096);
 	rdp_init_stream(license->rdp, s);
-<<<<<<< HEAD
-=======
 
 	if (!license->rdp->do_crypt_license)
 			license->rdp->sec_flags &= ~SEC_ENCRYPT;
 
->>>>>>> ad8268d0
 	license->PacketHeaderLength = Stream_GetPosition(s);
 	Stream_Seek(s, LICENSE_PREAMBLE_LENGTH);
 	return s;
