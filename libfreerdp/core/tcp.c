--- conflicted
+++ resolved
@@ -305,27 +305,29 @@
 	}
 	else
 	{
-<<<<<<< HEAD
+		tcp->socketBio = BIO_new(BIO_s_connect());
+		if (!tcp->socketBio)
+			return FALSE;
+
 		if (tcp->settings->HTTPProxyEnabled) {
 			printf("HTTP Proxy enabled: %s:%d!\n", tcp->settings->HTTPProxyHostname, tcp->settings->HTTPProxyPort);
-			tcp->sockfd = freerdp_tcp_connect(tcp->settings->HTTPProxyHostname, tcp->settings->HTTPProxyPort);
-			if (!http_proxy_connect(tcp, hostname, port))
+			if (BIO_set_conn_hostname(tcp->socketBio, tcp->settings->HTTPProxyHostname) < 0 ||
+					BIO_set_conn_int_port(tcp->socketBio, &tcp->settings->HTTPProxyPort) < 0)
+				return FALSE;
+
+			if (BIO_do_connect(tcp->socketBio) <= 0)
+				return FALSE;
+
+			if (!http_proxy_connect(tcp->socketBio, hostname, port))
 				return FALSE;
 		} else {
 			printf("HTTP Proxy disabled\n");
-			tcp->sockfd = freerdp_tcp_connect(hostname, port);
+			if (BIO_set_conn_hostname(tcp->socketBio, hostname) < 0 ||	BIO_set_conn_int_port(tcp->socketBio, &port) < 0)
+				return FALSE;
+
+			if (BIO_do_connect(tcp->socketBio) <= 0)
+				return FALSE;
 		}
-=======
-		tcp->socketBio = BIO_new(BIO_s_connect());
-		if (!tcp->socketBio)
-			return FALSE;
->>>>>>> dd6d8295
-
-		if (BIO_set_conn_hostname(tcp->socketBio, hostname) < 0 ||	BIO_set_conn_int_port(tcp->socketBio, &port) < 0)
-			return FALSE;
-
-		if (BIO_do_connect(tcp->socketBio) <= 0)
-			return FALSE;
 
 		tcp->sockfd = BIO_get_fd(tcp->socketBio, NULL);
 	}
