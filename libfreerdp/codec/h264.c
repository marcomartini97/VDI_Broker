/**
 * FreeRDP: A Remote Desktop Protocol Implementation
 * H.264 Bitmap Compression
 *
 * Copyright 2014 Mike McDonald <Mike.McDonald@software.dell.com>
 *
 * Licensed under the Apache License, Version 2.0 (the "License");
 * you may not use this file except in compliance with the License.
 * You may obtain a copy of the License at
 *
 *     http://www.apache.org/licenses/LICENSE-2.0
 *
 * Unless required by applicable law or agreed to in writing, software
 * distributed under the License is distributed on an "AS IS" BASIS,
 * WITHOUT WARRANTIES OR CONDITIONS OF ANY KIND, either express or implied.
 * See the License for the specific language governing permissions and
 * limitations under the License.
 */

#ifdef HAVE_CONFIG_H
#include "config.h"
#endif

#include <winpr/crt.h>
#include <winpr/print.h>
#include <winpr/bitstream.h>

#include <freerdp/codec/color.h>
#include <freerdp/codec/h264.h>

#define USE_GRAY_SCALE	0
#define USE_UPCONVERT	0

#ifdef WITH_OPENH264
static BYTE clip(int x)
{
	if (x < 0) return 0;
	if (x > 255) return 255;
	return (BYTE)x;
}

static UINT32 YUV_to_RGB(BYTE Y, BYTE U, BYTE V)
{
	BYTE R, G, B;

#if USE_GRAY_SCALE
	/*
	 * Displays the Y plane as a gray-scale image.
	 */
	R = Y;
	G = Y;
	B = Y;
#else
	int C, D, E;

#if 0
	/*
	 * Documented colorspace conversion from YUV to RGB.
	 * See http://msdn.microsoft.com/en-us/library/ms893078.aspx
	 */

	C = Y - 16;
	D = U - 128;
	E = V - 128;

	R = clip(( 298 * C           + 409 * E + 128) >> 8);
	G = clip(( 298 * C - 100 * D - 208 * E + 128) >> 8);
	B = clip(( 298 * C + 516 * D           + 128) >> 8);
#endif

#if 0
	/*
	 * These coefficients produce better results.
	 * See http://www.microchip.com/forums/m599060.aspx
	 */

	C = Y;
	D = U - 128;
	E = V - 128;

	R = clip(( 256 * C           + 359 * E + 128) >> 8);
	G = clip(( 256 * C -  88 * D - 183 * E + 128) >> 8);
	B = clip(( 256 * C + 454 * D           + 128) >> 8);
#endif

#if 1
	/*
	 * These coefficients produce excellent results.
	 */

	C = Y;
	D = U - 128;
	E = V - 128;

	R = clip(( 256 * C           + 403 * E + 128) >> 8);
	G = clip(( 256 * C -  48 * D - 120 * E + 128) >> 8);
	B = clip(( 256 * C + 475 * D           + 128) >> 8);
#endif

#endif

	return RGB32(R, G, B);
}
#endif /* WITH_OPENH264 */

#if USE_UPCONVERT
static BYTE* h264_convert_420_to_444(BYTE* chroma420, int chroma420Width, int chroma420Height, int chroma420Stride)
{
	BYTE *chroma444, *src, *dst;
	int chroma444Width;
	int chroma444Height;
	int i, j;

	chroma444Width = chroma420Width * 2;
	chroma444Height = chroma420Height * 2;

	chroma444 = (BYTE*) malloc(chroma444Width * chroma444Height);

	if (!chroma444)
		return NULL;

	/* Upconvert in the horizontal direction. */

	for (j = 0; j < chroma420Height; j++)
	{
		src = chroma420 + j * chroma420Stride;
		dst = chroma444 + j * chroma444Width;
		dst[0] = src[0];
		for (i = 1; i < chroma420Width; i++)
		{
			dst[2*i-1] = (3 * src[i-1] + src[i] + 2) >> 2;
			dst[2*i] = (src[i-1] + 3 * src[i] + 2) >> 2;
		}
		dst[chroma444Width-1] = src[chroma420Width-1];
	}

	/* Upconvert in the vertical direction (in-place, bottom-up). */

	for (i = 0; i < chroma444Width; i++)   
	{
		src = chroma444 + i + (chroma420Height-2) * chroma444Width;
		dst = chroma444 + i + (2*(chroma420Height-2)+1) * chroma444Width;
		dst[2*chroma444Width] = src[chroma444Width];
		for (j = chroma420Height - 2; j >= 0; j--)
		{
			dst[chroma444Width] = (src[0] + 3 * src[chroma444Width] + 2) >> 2;
			dst[0] = (3 * src[0] + src[chroma444Width] + 2) >> 2;
			dst -= 2 * chroma444Width;
			src -= chroma444Width;
		}
	}

	return chroma444;
}
#endif

static int g_H264FrameId = 0;
static BOOL g_H264DumpFrames = FALSE;

static void h264_dump_h264_data(BYTE* data, int size)
{
	FILE* fp;
	char buf[4096];

	sprintf_s(buf, sizeof(buf), "/tmp/wlog/bs_%d.h264", g_H264FrameId);
	fp = fopen(buf, "wb");
	fwrite(data, 1, size, fp);
	fflush(fp);
	fclose(fp);
}

void h264_dump_yuv_data(BYTE* yuv[], int width, int height, int stride[])
{
	FILE* fp;
	BYTE* srcp;
	char buf[4096];
	int j;

	sprintf_s(buf, sizeof(buf), "/tmp/wlog/H264_%d.ppm", g_H264FrameId);
	fp = fopen(buf, "wb");
	fwrite("P5\n", 1, 3, fp);
	sprintf_s(buf, sizeof(buf), "%d %d\n", width, height);
	fwrite(buf, 1, strlen(buf), fp);
	fwrite("255\n", 1, 4, fp);

	srcp = yuv[0];

	for (j = 0; j < height; j++)
	{
		fwrite(srcp, 1, width, fp);
		srcp += stride[0];
	}

	fflush(fp);
	fclose(fp);
}

int h264_prepare_rgb_buffer(H264_CONTEXT* h264, int width, int height)
{
	UINT32 size;

	h264->width = width;
	h264->height = height;
	h264->scanline = h264->width * 4;
	size = h264->scanline * h264->height;

	if (size > h264->size)
	{
		h264->size = size;
		h264->data = (BYTE*) realloc(h264->data, h264->size);
		memset(h264->data, 0, h264->size);
	}

	if (!h264->data)
		return -1;

	return 1;
}

int freerdp_image_copy_yuv420p_to_xrgb(BYTE* pDstData, int nDstStep, int nXDst, int nYDst,
		int nWidth, int nHeight, BYTE* pSrcData[3], int nSrcStep[2], int nXSrc, int nYSrc)
{
	int x, y;
	BYTE* pDstPixel8;
	BYTE *pY, *pU, *pV;
	int shift = 1;

#if USE_UPCONVERT
	/* Convert 4:2:0 YUV to 4:4:4 YUV. */
	pSrcData[1] = h264_convert_420_to_444(pSrcData[1], nWidth / 2, nHeight / 2, nSrcStep[1]);
	pSrcData[2] = h264_convert_420_to_444(pSrcData[2], nWidth / 2, nHeight / 2, nSrcStep[1]);

	nSrcStep[1] = nWidth;

	shift = 0;
#endif

	pY = pSrcData[0] + (nYSrc * nSrcStep[0]) + nXSrc;

	pDstPixel8 = &pDstData[(nYDst * nDstStep) + (nXDst * 4)];

	for (y = 0; y < nHeight; y++)
	{
		pU = pSrcData[1] + ((nYSrc + y) >> shift) * nSrcStep[1];
		pV = pSrcData[2] + ((nYSrc + y) >> shift) * nSrcStep[1];

		for (x = 0; x < nWidth; x++)
		{	
			BYTE Y, U, V;

			Y = *pY;
			U = pU[(nXSrc + x) >> shift];
			V = pV[(nXSrc + x) >> shift];

			*((UINT32*) pDstPixel8) = YUV_to_RGB(Y, U, V);

			pDstPixel8 += 4;
			pY++;
		}

		pDstPixel8 += (nDstStep - (nWidth * 4));
		pY += (nSrcStep[0] - nWidth);
	}

#if USE_UPCONVERT
	free(pSrcData[1]);
	free(pSrcData[2]);
#endif

	return 1;
}

BYTE* h264_strip_nal_unit_au_delimiter(BYTE* pSrcData, UINT32* pSrcSize)
{
	BYTE* data = pSrcData;
	UINT32 size = *pSrcSize;
	BYTE forbidden_zero_bit = 0;
	BYTE nal_ref_idc = 0;
	BYTE nal_unit_type = 0;

	/* ITU-T H.264 B.1.1 Byte stream NAL unit syntax */

	while (size > 0)
	{
		if (*data)
			break;

		data++;
		size--;
	}

	if (*data != 1)
		return pSrcData;

	data++;
	size--;

	forbidden_zero_bit = (data[0] >> 7);
	nal_ref_idc = (data[0] >> 5);
	nal_unit_type = (data[0] & 0x1F);

	if (forbidden_zero_bit)
		return pSrcData; /* invalid */

	if (nal_unit_type == 9)
	{
		/* NAL Unit AU Delimiter */

		printf("NAL Unit AU Delimiter: idc: %d\n", nal_ref_idc);

		data += 2;
		size -= 2;

		*pSrcSize = size;
		return data;
	}

	return pSrcData;
}



/*************************************************
 *
 * OpenH264 Implementation
 *
 ************************************************/

#ifdef WITH_OPENH264

static BOOL g_openh264_trace_enabled = FALSE;

static void openh264_trace_callback(H264_CONTEXT* h264, int level, const char* message)
{
	printf("%d - %s\n", level, message);
}

static int openh264_decompress(H264_CONTEXT* h264, BYTE* pSrcData, UINT32 SrcSize,
	BYTE* pDstData, DWORD DstFormat, int nDstStep, int nXDst, int nYDst, int nWidth, int nHeight)
{
	DECODING_STATE state;
	SBufferInfo sBufferInfo;
	SSysMEMBuffer* pSystemBuffer;
	BYTE* pYUVData[3];

	if (!h264->pDecoder)
		return -1;

	/*
	 * Decompress the image.  The RDP host only seems to send I420 format.
	 */

	pYUVData[0] = NULL;
	pYUVData[1] = NULL;
	pYUVData[2] = NULL;

	ZeroMemory(&sBufferInfo, sizeof(sBufferInfo));

	state = (*h264->pDecoder)->DecodeFrame2(
		h264->pDecoder,
		pSrcData,
		SrcSize,
		pYUVData,
		&sBufferInfo);

	/**
	 * Calling DecodeFrame2 twice apparently works around Openh264 issue #1136:
	 * https://github.com/cisco/openh264/issues/1136
	 *
	 * This is a hack, but it works and it is only necessary for the first frame.
	 */

	if (sBufferInfo.iBufferStatus != 1)
		state = (*h264->pDecoder)->DecodeFrame2(h264->pDecoder, NULL, 0, pYUVData, &sBufferInfo);

	pSystemBuffer = &sBufferInfo.UsrData.sSystemBuffer;

#if 1
	printf("h264_decompress: state=%u, pYUVData=[%p,%p,%p], bufferStatus=%d, width=%d, height=%d, format=%d, stride=[%d,%d]\n",
		state, pYUVData[0], pYUVData[1], pYUVData[2], sBufferInfo.iBufferStatus,
		pSystemBuffer->iWidth, pSystemBuffer->iHeight, pSystemBuffer->iFormat,
		pSystemBuffer->iStride[0], pSystemBuffer->iStride[1]);
#endif

	if (state != 0)
		return -1;

	if (!pYUVData[0] || !pYUVData[1] || !pYUVData[2])
		return -1;

	if (sBufferInfo.iBufferStatus != 1)
		return -1;

	if (pSystemBuffer->iFormat != videoFormatI420)
		return -1;

	/* Convert I420 (same as IYUV) to XRGB. */

	if (g_H264DumpFrames)
	{
		h264_dump_yuv_data(pYUVData, pSystemBuffer->iWidth, pSystemBuffer->iHeight, pSystemBuffer->iStride);
	}

	g_H264FrameId++;

	if (h264_prepare_rgb_buffer(h264, pSystemBuffer->iWidth, pSystemBuffer->iHeight) < 0)
		return -1;

	freerdp_image_copy_yuv420p_to_xrgb(h264->data, h264->scanline, 0, 0,
			h264->width, h264->height, pYUVData, pSystemBuffer->iStride, 0, 0);

	return 1;
}

static void openh264_free(H264_CONTEXT* h264)
{
	if (h264->pDecoder)
	{
		(*h264->pDecoder)->Uninitialize(h264->pDecoder);
		WelsDestroyDecoder(h264->pDecoder);
		h264->pDecoder = NULL;
	}
}

static BOOL openh264_init(H264_CONTEXT* h264)
{
	static EVideoFormatType videoFormat = videoFormatI420;

	static int traceLevel = WELS_LOG_DEBUG;
	static WelsTraceCallback traceCallback = (WelsTraceCallback) openh264_trace_callback;

	SDecodingParam sDecParam;
	long status;

	WelsCreateDecoder(&h264->pDecoder);

	if (!h264->pDecoder)
	{
		printf("Failed to create OpenH264 decoder\n");
		goto EXCEPTION;
	}

	ZeroMemory(&sDecParam, sizeof(sDecParam));
	sDecParam.iOutputColorFormat  = videoFormatI420;
	sDecParam.uiEcActiveFlag  = 1;
	sDecParam.sVideoProperty.eVideoBsType = VIDEO_BITSTREAM_DEFAULT;

	status = (*h264->pDecoder)->Initialize(h264->pDecoder, &sDecParam);

	if (status != 0)
	{
		printf("Failed to initialize OpenH264 decoder (status=%ld)\n", status);
		goto EXCEPTION;
	}

	status = (*h264->pDecoder)->SetOption(h264->pDecoder, DECODER_OPTION_DATAFORMAT, &videoFormat);

	if (status != 0)
	{
		printf("Failed to set data format option on OpenH264 decoder (status=%ld)\n", status);
	}

	if (g_openh264_trace_enabled)
	{
		status = (*h264->pDecoder)->SetOption(h264->pDecoder, DECODER_OPTION_TRACE_LEVEL, &traceLevel);
		if (status != 0)
		{
			printf("Failed to set trace level option on OpenH264 decoder (status=%ld)\n", status);
		}

		status = (*h264->pDecoder)->SetOption(h264->pDecoder, DECODER_OPTION_TRACE_CALLBACK, &traceCallback);
		if (status != 0)
		{
			printf("Failed to set trace callback option on OpenH264 decoder (status=%ld)\n", status);
		}

		status = (*h264->pDecoder)->SetOption(h264->pDecoder, DECODER_OPTION_TRACE_CALLBACK_CONTEXT, &h264);
		if (status != 0)
		{
			printf("Failed to set trace callback context option on OpenH264 decoder (status=%ld)\n", status);
		}
	}

	return TRUE;

EXCEPTION:
	openh264_free(h264);

	return FALSE;
}

#endif



/*************************************************
 *
 * libavcodec Implementation
 *
 ************************************************/

#ifdef WITH_LIBAVCODEC

static int libavcodec_decompress(H264_CONTEXT* h264, BYTE* pSrcData, UINT32 SrcSize,
	BYTE* pDstData, DWORD DstFormat, int nDstStep, int nXDst, int nYDst, int nWidth, int nHeight)
{
	AVPacket packet;
	int gotFrame = 0;
	int status;

	av_init_packet(&packet);

	packet.data = pSrcData;
	packet.size = SrcSize;

	status = avcodec_decode_video2(h264->codecContext, h264->videoFrame, &gotFrame, &packet);

	if (status < 0)
	{
		printf("Failed to decode video frame (status=%d)\n", status);
		return -1;
	}

	printf("libavcodec_decompress: frame decoded (status=%d, gotFrame=%d, width=%d, height=%d, Y=[%p,%d], U=[%p,%d], V=[%p,%d])\n",
		status, gotFrame, h264->videoFrame->width, h264->videoFrame->height,
		h264->videoFrame->data[0], h264->videoFrame->linesize[0],
		h264->videoFrame->data[1], h264->videoFrame->linesize[1],
		h264->videoFrame->data[2], h264->videoFrame->linesize[2]);
	fflush(stdout);

	if (gotFrame)
	{
		if (g_H264DumpFrames)
		{
			h264_dump_yuv_data(h264->videoFrame->data, h264->videoFrame->width, h264->videoFrame->height, h264->videoFrame->linesize);
		}

		if (h264_prepare_rgb_buffer(h264, h264->videoFrame->width, h264->videoFrame->height) < 0)
			return -1;

		freerdp_image_copy_yuv420p_to_xrgb(h264->data, h264->scanline, 0, 0,
			h264->width, h264->height, h264->videoFrame->data, h264->videoFrame->linesize, 0, 0);
	}

	return 1;
}

static void libavcodec_free(H264_CONTEXT* h264)
{
	if (h264->videoFrame)
	{
		av_free(h264->videoFrame);
	}

	if (h264->codecParser)
	{
		av_parser_close(h264->codecParser);
	}

	if (h264->codecContext)
	{
		avcodec_close(h264->codecContext);
		av_free(h264->codecContext);
	}
}

static BOOL libavcodec_init(H264_CONTEXT* h264)
{
	avcodec_register_all();

	h264->codec = avcodec_find_decoder(CODEC_ID_H264);
	if (!h264->codec)
	{
		printf("Failed to find libav H.264 codec\n");
		goto EXCEPTION;
	}

	h264->codecContext = avcodec_alloc_context3(h264->codec);
	if (!h264->codecContext)
	{
		printf("Failed to allocate libav codec context\n");
		goto EXCEPTION;
	}

	if (h264->codec->capabilities & CODEC_CAP_TRUNCATED)
	{
		h264->codecContext->flags |= CODEC_FLAG_TRUNCATED;
	}

	if (avcodec_open2(h264->codecContext, h264->codec, NULL) < 0)
	{
		printf("Failed to open libav codec\n");
		goto EXCEPTION;
	}

	h264->codecParser = av_parser_init(CODEC_ID_H264);
	if (!h264->codecParser)
	{
		printf("Failed to initialize libav parser\n");
		goto EXCEPTION;
	}

	h264->videoFrame = avcodec_alloc_frame();
	if (!h264->videoFrame)
	{
		printf("Failed to allocate libav frame\n");
		goto EXCEPTION;
	}

	return TRUE;

EXCEPTION:
	libavcodec_free(h264);

	return FALSE;
}

#endif



int h264_decompress(H264_CONTEXT* h264, BYTE* pSrcData, UINT32 SrcSize,
		BYTE** ppDstData, DWORD DstFormat, int nDstStep, int nXDst, int nYDst, int nWidth, int nHeight)
{
	UINT32 UncompressedSize;
	BYTE* pDstData;

	if (!h264)
		return -1;

#if 0
	pSrcData = h264_strip_nal_unit_au_delimiter(pSrcData, &SrcSize);
#endif

#if 1
	printf("h264_decompress: pSrcData=%p, SrcSize=%u, pDstData=%p, nDstStep=%d, nXDst=%d, nYDst=%d, nWidth=%d, nHeight=%d)\n",
		pSrcData, SrcSize, *ppDstData, nDstStep, nXDst, nYDst, nWidth, nHeight);
#endif

	/* Allocate a destination buffer (if needed). */

	UncompressedSize = nWidth * nHeight * 4;

	if (UncompressedSize == 0)
		return -1;

	pDstData = *ppDstData;

	if (!pDstData)
	{
		pDstData = (BYTE*) malloc(UncompressedSize);

		if (!pDstData)
			return -1;

		*ppDstData = pDstData;
	}

	if (g_H264DumpFrames)
	{
		h264_dump_h264_data(pSrcData, SrcSize);
	}

#ifdef WITH_OPENH264
	return openh264_decompress(
		h264, pSrcData, SrcSize,
		pDstData, DstFormat, nDstStep,
		nXDst, nYDst, nWidth, nHeight);
#endif

#ifdef WITH_LIBAVCODEC
	return libavcodec_decompress(
		h264, pSrcData, SrcSize,
		pDstData, DstFormat, nDstStep,
		nXDst, nYDst, nWidth, nHeight);
#endif

	return 1;
}

int h264_compress(H264_CONTEXT* h264, BYTE* pSrcData, UINT32 SrcSize, BYTE** ppDstData, UINT32* pDstSize)
{
	return 1;
}

void h264_context_reset(H264_CONTEXT* h264)
{
}

H264_CONTEXT* h264_context_new(BOOL Compressor)
{
	H264_CONTEXT* h264;

	h264 = (H264_CONTEXT*) calloc(1, sizeof(H264_CONTEXT));

	if (h264)
	{
		h264->Compressor = Compressor;

		if (h264_prepare_rgb_buffer(h264, 256, 256) < 0)
			return NULL;

#ifdef WITH_OPENH264
		if (!openh264_init(h264))
		{
			free(h264);
			return NULL;
		}
#endif

#ifdef WITH_LIBAVCODEC
		if (!libavcodec_init(h264))
		{
			free(h264);
			return NULL;
		}
#endif
			
		h264_context_reset(h264);
	}

	return h264;
<<<<<<< HEAD
=======

#ifdef WITH_OPENH264
EXCEPTION:
	if (h264->pDecoder)
	{
		WelsDestroyDecoder(h264->pDecoder);
	}
#endif

	free(h264);

	return NULL;
>>>>>>> 362c992f
}

void h264_context_free(H264_CONTEXT* h264)
{
	if (h264)
	{
		free(h264->data);

#ifdef WITH_OPENH264
		openh264_free(h264);
#endif

#ifdef WITH_LIBAVCODEC
		libavcodec_free(h264);
#endif

		free(h264);
	}
}<|MERGE_RESOLUTION|>--- conflicted
+++ resolved
@@ -104,7 +104,7 @@
 #endif /* WITH_OPENH264 */
 
 #if USE_UPCONVERT
-static BYTE* h264_convert_420_to_444(BYTE* chroma420, int chroma420Width, int chroma420Height, int chroma420Stride)
+static BYTE* convert_420_to_444(BYTE* chroma420, int chroma420Width, int chroma420Height, int chroma420Stride)
 {
 	BYTE *chroma444, *src, *dst;
 	int chroma444Width;
@@ -154,197 +154,48 @@
 }
 #endif
 
-static int g_H264FrameId = 0;
-static BOOL g_H264DumpFrames = FALSE;
-
-static void h264_dump_h264_data(BYTE* data, int size)
-{
-	FILE* fp;
-	char buf[4096];
-
-	sprintf_s(buf, sizeof(buf), "/tmp/wlog/bs_%d.h264", g_H264FrameId);
-	fp = fopen(buf, "wb");
-	fwrite(data, 1, size, fp);
-	fflush(fp);
-	fclose(fp);
-}
-
-void h264_dump_yuv_data(BYTE* yuv[], int width, int height, int stride[])
-{
-	FILE* fp;
-	BYTE* srcp;
-	char buf[4096];
-	int j;
-
-	sprintf_s(buf, sizeof(buf), "/tmp/wlog/H264_%d.ppm", g_H264FrameId);
-	fp = fopen(buf, "wb");
-	fwrite("P5\n", 1, 3, fp);
-	sprintf_s(buf, sizeof(buf), "%d %d\n", width, height);
-	fwrite(buf, 1, strlen(buf), fp);
-	fwrite("255\n", 1, 4, fp);
-
-	srcp = yuv[0];
-
-	for (j = 0; j < height; j++)
-	{
-		fwrite(srcp, 1, width, fp);
-		srcp += stride[0];
-	}
-
-	fflush(fp);
-	fclose(fp);
-}
-
-int h264_prepare_rgb_buffer(H264_CONTEXT* h264, int width, int height)
-{
-	UINT32 size;
-
-	h264->width = width;
-	h264->height = height;
-	h264->scanline = h264->width * 4;
-	size = h264->scanline * h264->height;
-
-	if (size > h264->size)
-	{
-		h264->size = size;
-		h264->data = (BYTE*) realloc(h264->data, h264->size);
-		memset(h264->data, 0, h264->size);
-	}
-
-	if (!h264->data)
-		return -1;
-
-	return 1;
-}
-
-int freerdp_image_copy_yuv420p_to_xrgb(BYTE* pDstData, int nDstStep, int nXDst, int nYDst,
-		int nWidth, int nHeight, BYTE* pSrcData[3], int nSrcStep[2], int nXSrc, int nYSrc)
-{
-	int x, y;
-	BYTE* pDstPixel8;
-	BYTE *pY, *pU, *pV;
-	int shift = 1;
-
-#if USE_UPCONVERT
-	/* Convert 4:2:0 YUV to 4:4:4 YUV. */
-	pSrcData[1] = h264_convert_420_to_444(pSrcData[1], nWidth / 2, nHeight / 2, nSrcStep[1]);
-	pSrcData[2] = h264_convert_420_to_444(pSrcData[2], nWidth / 2, nHeight / 2, nSrcStep[1]);
-
-	nSrcStep[1] = nWidth;
-
-	shift = 0;
-#endif
-
-	pY = pSrcData[0] + (nYSrc * nSrcStep[0]) + nXSrc;
-
-	pDstPixel8 = &pDstData[(nYDst * nDstStep) + (nXDst * 4)];
-
-	for (y = 0; y < nHeight; y++)
-	{
-		pU = pSrcData[1] + ((nYSrc + y) >> shift) * nSrcStep[1];
-		pV = pSrcData[2] + ((nYSrc + y) >> shift) * nSrcStep[1];
-
-		for (x = 0; x < nWidth; x++)
-		{	
-			BYTE Y, U, V;
-
-			Y = *pY;
-			U = pU[(nXSrc + x) >> shift];
-			V = pV[(nXSrc + x) >> shift];
-
-			*((UINT32*) pDstPixel8) = YUV_to_RGB(Y, U, V);
-
-			pDstPixel8 += 4;
-			pY++;
-		}
-
-		pDstPixel8 += (nDstStep - (nWidth * 4));
-		pY += (nSrcStep[0] - nWidth);
-	}
-
-#if USE_UPCONVERT
-	free(pSrcData[1]);
-	free(pSrcData[2]);
-#endif
-
-	return 1;
-}
-
-BYTE* h264_strip_nal_unit_au_delimiter(BYTE* pSrcData, UINT32* pSrcSize)
-{
-	BYTE* data = pSrcData;
-	UINT32 size = *pSrcSize;
-	BYTE forbidden_zero_bit = 0;
-	BYTE nal_ref_idc = 0;
-	BYTE nal_unit_type = 0;
-
-	/* ITU-T H.264 B.1.1 Byte stream NAL unit syntax */
-
-	while (size > 0)
-	{
-		if (*data)
-			break;
-
-		data++;
-		size--;
-	}
-
-	if (*data != 1)
-		return pSrcData;
-
-	data++;
-	size--;
-
-	forbidden_zero_bit = (data[0] >> 7);
-	nal_ref_idc = (data[0] >> 5);
-	nal_unit_type = (data[0] & 0x1F);
-
-	if (forbidden_zero_bit)
-		return pSrcData; /* invalid */
-
-	if (nal_unit_type == 9)
-	{
-		/* NAL Unit AU Delimiter */
-
-		printf("NAL Unit AU Delimiter: idc: %d\n", nal_ref_idc);
-
-		data += 2;
-		size -= 2;
-
-		*pSrcSize = size;
-		return data;
-	}
-
-	return pSrcData;
-}
-
-
-
-/*************************************************
- *
- * OpenH264 Implementation
- *
- ************************************************/
-
-#ifdef WITH_OPENH264
-
-static BOOL g_openh264_trace_enabled = FALSE;
-
-static void openh264_trace_callback(H264_CONTEXT* h264, int level, const char* message)
-{
-	printf("%d - %s\n", level, message);
-}
-
-static int openh264_decompress(H264_CONTEXT* h264, BYTE* pSrcData, UINT32 SrcSize,
-	BYTE* pDstData, DWORD DstFormat, int nDstStep, int nXDst, int nYDst, int nWidth, int nHeight)
-{
+int h264_decompress(H264_CONTEXT* h264, BYTE* pSrcData, UINT32 SrcSize,
+		BYTE** ppDstData, DWORD DstFormat, int nDstStep, int nXDst, int nYDst, int nWidth, int nHeight)
+{
+#ifdef WITH_OPENH264
 	DECODING_STATE state;
 	SBufferInfo sBufferInfo;
 	SSysMEMBuffer* pSystemBuffer;
+	UINT32 UncompressedSize;
+	BYTE* pDstData;
 	BYTE* pYUVData[3];
-
-	if (!h264->pDecoder)
-		return -1;
+	BYTE* pY;
+	BYTE* pU;
+	BYTE* pV;
+	int Y, U, V;
+	int i, j;
+
+	if (!h264 || !h264->pDecoder)
+		return -1;
+
+#if 0
+	printf("h264_decompress: pSrcData=%p, SrcSize=%u, pDstData=%p, DstFormat=%lx, nDstStep=%d, nXDst=%d, nYDst=%d, nWidth=%d, nHeight=%d)\n",
+		pSrcData, SrcSize, *ppDstData, DstFormat, nDstStep, nXDst, nYDst, nWidth, nHeight);
+#endif
+
+	/* Allocate a destination buffer (if needed). */
+
+	UncompressedSize = nWidth * nHeight * 4;
+
+	if (UncompressedSize == 0)
+		return -1;
+
+	pDstData = *ppDstData;
+
+	if (!pDstData)
+	{
+		pDstData = (BYTE*) malloc(UncompressedSize);
+
+		if (!pDstData)
+			return -1;
+
+		*ppDstData = pDstData;
+	}
 
 	/*
 	 * Decompress the image.  The RDP host only seems to send I420 format.
@@ -363,19 +214,9 @@
 		pYUVData,
 		&sBufferInfo);
 
-	/**
-	 * Calling DecodeFrame2 twice apparently works around Openh264 issue #1136:
-	 * https://github.com/cisco/openh264/issues/1136
-	 *
-	 * This is a hack, but it works and it is only necessary for the first frame.
-	 */
-
-	if (sBufferInfo.iBufferStatus != 1)
-		state = (*h264->pDecoder)->DecodeFrame2(h264->pDecoder, NULL, 0, pYUVData, &sBufferInfo);
-
 	pSystemBuffer = &sBufferInfo.UsrData.sSystemBuffer;
 
-#if 1
+#if 0
 	printf("h264_decompress: state=%u, pYUVData=[%p,%p,%p], bufferStatus=%d, width=%d, height=%d, format=%d, stride=[%d,%d]\n",
 		state, pYUVData[0], pYUVData[1], pYUVData[2], sBufferInfo.iBufferStatus,
 		pSystemBuffer->iWidth, pSystemBuffer->iHeight, pSystemBuffer->iFormat,
@@ -396,295 +237,57 @@
 
 	/* Convert I420 (same as IYUV) to XRGB. */
 
-	if (g_H264DumpFrames)
-	{
-		h264_dump_yuv_data(pYUVData, pSystemBuffer->iWidth, pSystemBuffer->iHeight, pSystemBuffer->iStride);
-	}
-
-	g_H264FrameId++;
-
-	if (h264_prepare_rgb_buffer(h264, pSystemBuffer->iWidth, pSystemBuffer->iHeight) < 0)
-		return -1;
-
-	freerdp_image_copy_yuv420p_to_xrgb(h264->data, h264->scanline, 0, 0,
-			h264->width, h264->height, pYUVData, pSystemBuffer->iStride, 0, 0);
+	pY = pYUVData[0];
+	pU = pYUVData[1];
+	pV = pYUVData[2];
+
+#if USE_UPCONVERT
+	/* Convert 4:2:0 YUV to 4:4:4 YUV. */
+	pU = convert_420_to_444(pU, pSystemBuffer->iWidth / 2, pSystemBuffer->iHeight / 2, pSystemBuffer->iStride[1]);
+	pV = convert_420_to_444(pV, pSystemBuffer->iWidth / 2, pSystemBuffer->iHeight / 2, pSystemBuffer->iStride[1]);
+#endif
+
+	for (j = 0; j < nHeight; j++)
+	{
+		BYTE *pXRGB = pDstData + ((nYDst + j) * nDstStep) + (nXDst * 4);
+		int y = nYDst + j;
+
+		for (i = 0; i < nWidth; i++)
+		{
+			int x = nXDst + i;
+
+			Y = pY[(y * pSystemBuffer->iStride[0]) + x];
+#if USE_UPCONVERT
+			U = pU[(y * pSystemBuffer->iWidth) + x];
+			V = pV[(y * pSystemBuffer->iWidth) + x];
+#else
+			U = pU[(y/2) * pSystemBuffer->iStride[1] + (x/2)];
+			V = pV[(y/2) * pSystemBuffer->iStride[1] + (x/2)];
+#endif
+
+			*(UINT32*)pXRGB = YUV_to_RGB(Y, U, V);
+		
+			pXRGB += 4;
+		}
+	}
+
+#if USE_UPCONVERT
+	free(pU);
+	free(pV);
+#endif
+#endif
 
 	return 1;
 }
 
-static void openh264_free(H264_CONTEXT* h264)
-{
-	if (h264->pDecoder)
-	{
-		(*h264->pDecoder)->Uninitialize(h264->pDecoder);
-		WelsDestroyDecoder(h264->pDecoder);
-		h264->pDecoder = NULL;
-	}
-}
-
-static BOOL openh264_init(H264_CONTEXT* h264)
-{
-	static EVideoFormatType videoFormat = videoFormatI420;
-
-	static int traceLevel = WELS_LOG_DEBUG;
-	static WelsTraceCallback traceCallback = (WelsTraceCallback) openh264_trace_callback;
-
-	SDecodingParam sDecParam;
-	long status;
-
-	WelsCreateDecoder(&h264->pDecoder);
-
-	if (!h264->pDecoder)
-	{
-		printf("Failed to create OpenH264 decoder\n");
-		goto EXCEPTION;
-	}
-
-	ZeroMemory(&sDecParam, sizeof(sDecParam));
-	sDecParam.iOutputColorFormat  = videoFormatI420;
-	sDecParam.uiEcActiveFlag  = 1;
-	sDecParam.sVideoProperty.eVideoBsType = VIDEO_BITSTREAM_DEFAULT;
-
-	status = (*h264->pDecoder)->Initialize(h264->pDecoder, &sDecParam);
-
-	if (status != 0)
-	{
-		printf("Failed to initialize OpenH264 decoder (status=%ld)\n", status);
-		goto EXCEPTION;
-	}
-
-	status = (*h264->pDecoder)->SetOption(h264->pDecoder, DECODER_OPTION_DATAFORMAT, &videoFormat);
-
-	if (status != 0)
-	{
-		printf("Failed to set data format option on OpenH264 decoder (status=%ld)\n", status);
-	}
-
-	if (g_openh264_trace_enabled)
-	{
-		status = (*h264->pDecoder)->SetOption(h264->pDecoder, DECODER_OPTION_TRACE_LEVEL, &traceLevel);
-		if (status != 0)
-		{
-			printf("Failed to set trace level option on OpenH264 decoder (status=%ld)\n", status);
-		}
-
-		status = (*h264->pDecoder)->SetOption(h264->pDecoder, DECODER_OPTION_TRACE_CALLBACK, &traceCallback);
-		if (status != 0)
-		{
-			printf("Failed to set trace callback option on OpenH264 decoder (status=%ld)\n", status);
-		}
-
-		status = (*h264->pDecoder)->SetOption(h264->pDecoder, DECODER_OPTION_TRACE_CALLBACK_CONTEXT, &h264);
-		if (status != 0)
-		{
-			printf("Failed to set trace callback context option on OpenH264 decoder (status=%ld)\n", status);
-		}
-	}
-
-	return TRUE;
-
-EXCEPTION:
-	openh264_free(h264);
-
-	return FALSE;
-}
-
-#endif
-
-
-
-/*************************************************
- *
- * libavcodec Implementation
- *
- ************************************************/
-
-#ifdef WITH_LIBAVCODEC
-
-static int libavcodec_decompress(H264_CONTEXT* h264, BYTE* pSrcData, UINT32 SrcSize,
-	BYTE* pDstData, DWORD DstFormat, int nDstStep, int nXDst, int nYDst, int nWidth, int nHeight)
-{
-	AVPacket packet;
-	int gotFrame = 0;
-	int status;
-
-	av_init_packet(&packet);
-
-	packet.data = pSrcData;
-	packet.size = SrcSize;
-
-	status = avcodec_decode_video2(h264->codecContext, h264->videoFrame, &gotFrame, &packet);
-
-	if (status < 0)
-	{
-		printf("Failed to decode video frame (status=%d)\n", status);
-		return -1;
-	}
-
-	printf("libavcodec_decompress: frame decoded (status=%d, gotFrame=%d, width=%d, height=%d, Y=[%p,%d], U=[%p,%d], V=[%p,%d])\n",
-		status, gotFrame, h264->videoFrame->width, h264->videoFrame->height,
-		h264->videoFrame->data[0], h264->videoFrame->linesize[0],
-		h264->videoFrame->data[1], h264->videoFrame->linesize[1],
-		h264->videoFrame->data[2], h264->videoFrame->linesize[2]);
-	fflush(stdout);
-
-	if (gotFrame)
-	{
-		if (g_H264DumpFrames)
-		{
-			h264_dump_yuv_data(h264->videoFrame->data, h264->videoFrame->width, h264->videoFrame->height, h264->videoFrame->linesize);
-		}
-
-		if (h264_prepare_rgb_buffer(h264, h264->videoFrame->width, h264->videoFrame->height) < 0)
-			return -1;
-
-		freerdp_image_copy_yuv420p_to_xrgb(h264->data, h264->scanline, 0, 0,
-			h264->width, h264->height, h264->videoFrame->data, h264->videoFrame->linesize, 0, 0);
-	}
-
+int h264_compress(H264_CONTEXT* h264, BYTE* pSrcData, UINT32 SrcSize, BYTE** ppDstData, UINT32* pDstSize)
+{
 	return 1;
 }
 
-static void libavcodec_free(H264_CONTEXT* h264)
-{
-	if (h264->videoFrame)
-	{
-		av_free(h264->videoFrame);
-	}
-
-	if (h264->codecParser)
-	{
-		av_parser_close(h264->codecParser);
-	}
-
-	if (h264->codecContext)
-	{
-		avcodec_close(h264->codecContext);
-		av_free(h264->codecContext);
-	}
-}
-
-static BOOL libavcodec_init(H264_CONTEXT* h264)
-{
-	avcodec_register_all();
-
-	h264->codec = avcodec_find_decoder(CODEC_ID_H264);
-	if (!h264->codec)
-	{
-		printf("Failed to find libav H.264 codec\n");
-		goto EXCEPTION;
-	}
-
-	h264->codecContext = avcodec_alloc_context3(h264->codec);
-	if (!h264->codecContext)
-	{
-		printf("Failed to allocate libav codec context\n");
-		goto EXCEPTION;
-	}
-
-	if (h264->codec->capabilities & CODEC_CAP_TRUNCATED)
-	{
-		h264->codecContext->flags |= CODEC_FLAG_TRUNCATED;
-	}
-
-	if (avcodec_open2(h264->codecContext, h264->codec, NULL) < 0)
-	{
-		printf("Failed to open libav codec\n");
-		goto EXCEPTION;
-	}
-
-	h264->codecParser = av_parser_init(CODEC_ID_H264);
-	if (!h264->codecParser)
-	{
-		printf("Failed to initialize libav parser\n");
-		goto EXCEPTION;
-	}
-
-	h264->videoFrame = avcodec_alloc_frame();
-	if (!h264->videoFrame)
-	{
-		printf("Failed to allocate libav frame\n");
-		goto EXCEPTION;
-	}
-
-	return TRUE;
-
-EXCEPTION:
-	libavcodec_free(h264);
-
-	return FALSE;
-}
-
-#endif
-
-
-
-int h264_decompress(H264_CONTEXT* h264, BYTE* pSrcData, UINT32 SrcSize,
-		BYTE** ppDstData, DWORD DstFormat, int nDstStep, int nXDst, int nYDst, int nWidth, int nHeight)
-{
-	UINT32 UncompressedSize;
-	BYTE* pDstData;
-
-	if (!h264)
-		return -1;
-
-#if 0
-	pSrcData = h264_strip_nal_unit_au_delimiter(pSrcData, &SrcSize);
-#endif
-
-#if 1
-	printf("h264_decompress: pSrcData=%p, SrcSize=%u, pDstData=%p, nDstStep=%d, nXDst=%d, nYDst=%d, nWidth=%d, nHeight=%d)\n",
-		pSrcData, SrcSize, *ppDstData, nDstStep, nXDst, nYDst, nWidth, nHeight);
-#endif
-
-	/* Allocate a destination buffer (if needed). */
-
-	UncompressedSize = nWidth * nHeight * 4;
-
-	if (UncompressedSize == 0)
-		return -1;
-
-	pDstData = *ppDstData;
-
-	if (!pDstData)
-	{
-		pDstData = (BYTE*) malloc(UncompressedSize);
-
-		if (!pDstData)
-			return -1;
-
-		*ppDstData = pDstData;
-	}
-
-	if (g_H264DumpFrames)
-	{
-		h264_dump_h264_data(pSrcData, SrcSize);
-	}
-
-#ifdef WITH_OPENH264
-	return openh264_decompress(
-		h264, pSrcData, SrcSize,
-		pDstData, DstFormat, nDstStep,
-		nXDst, nYDst, nWidth, nHeight);
-#endif
-
-#ifdef WITH_LIBAVCODEC
-	return libavcodec_decompress(
-		h264, pSrcData, SrcSize,
-		pDstData, DstFormat, nDstStep,
-		nXDst, nYDst, nWidth, nHeight);
-#endif
-
-	return 1;
-}
-
-int h264_compress(H264_CONTEXT* h264, BYTE* pSrcData, UINT32 SrcSize, BYTE** ppDstData, UINT32* pDstSize)
-{
-	return 1;
-}
-
 void h264_context_reset(H264_CONTEXT* h264)
 {
+
 }
 
 H264_CONTEXT* h264_context_new(BOOL Compressor)
@@ -697,22 +300,35 @@
 	{
 		h264->Compressor = Compressor;
 
-		if (h264_prepare_rgb_buffer(h264, 256, 256) < 0)
-			return NULL;
-
-#ifdef WITH_OPENH264
-		if (!openh264_init(h264))
-		{
-			free(h264);
-			return NULL;
-		}
-#endif
-
-#ifdef WITH_LIBAVCODEC
-		if (!libavcodec_init(h264))
-		{
-			free(h264);
-			return NULL;
+#ifdef WITH_OPENH264
+		{
+			static EVideoFormatType videoFormat = videoFormatI420;
+
+			SDecodingParam sDecParam;
+			long status;
+
+			WelsCreateDecoder(&h264->pDecoder);
+
+			if (!h264->pDecoder)
+			{
+				printf("Failed to create OpenH264 decoder\n");
+				goto EXCEPTION;
+			}
+
+			ZeroMemory(&sDecParam, sizeof(sDecParam));
+			sDecParam.iOutputColorFormat = videoFormatARGB;
+			status = (*h264->pDecoder)->Initialize(h264->pDecoder, &sDecParam);
+			if (status != 0)
+			{
+				printf("Failed to initialize OpenH264 decoder (status=%ld)\n", status);
+				goto EXCEPTION;
+			}
+
+			status = (*h264->pDecoder)->SetOption(h264->pDecoder, DECODER_OPTION_DATAFORMAT, &videoFormat);
+			if (status != 0)
+			{
+				printf("Failed to set data format option on OpenH264 decoder (status=%ld)\n", status);
+			}
 		}
 #endif
 			
@@ -720,8 +336,6 @@
 	}
 
 	return h264;
-<<<<<<< HEAD
-=======
 
 #ifdef WITH_OPENH264
 EXCEPTION:
@@ -734,23 +348,20 @@
 	free(h264);
 
 	return NULL;
->>>>>>> 362c992f
 }
 
 void h264_context_free(H264_CONTEXT* h264)
 {
 	if (h264)
 	{
-		free(h264->data);
-
-#ifdef WITH_OPENH264
-		openh264_free(h264);
-#endif
-
-#ifdef WITH_LIBAVCODEC
-		libavcodec_free(h264);
+#ifdef WITH_OPENH264
+		if (h264->pDecoder)
+		{
+			(*h264->pDecoder)->Uninitialize(h264->pDecoder);
+			WelsDestroyDecoder(h264->pDecoder);
+		}
 #endif
 
 		free(h264);
 	}
-}+}
