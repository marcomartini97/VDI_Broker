--- conflicted
+++ resolved
@@ -98,23 +98,15 @@
 
 	if (!app)
 	{
-<<<<<<< HEAD
-
-		if(xfi->scale != 1.0)
-=======
+
 		if (xfi->scale != 1.0)
->>>>>>> c66ecea4
 		{
 			xf_draw_screen_scaled(xfi);
 		}
 		else
 		{
-<<<<<<< HEAD
-			XCopyArea(xfi->display, xfi->primary, xfi->window->handle, xfi->gc, x, y, w, h, x, y);
-=======
 			XCopyArea(xfi->display, xfi->primary,
 					xfi->window->handle, xfi->gc, x, y, w, h, x, y);
->>>>>>> c66ecea4
 		}
 	}
 	else
@@ -289,21 +281,12 @@
 
 			}
 
-<<<<<<< HEAD
-				/* Take scaling in to consideration */
-				if(xfi->scale != 1.0)
-				{
-					x = (int)(x * (1.0 / xfi->scale) );
-					y = (int)(y * (1.0 / xfi->scale) );
-				}
-=======
 			if (xfi->scale != 1.0)
 			{
 				/* Take scaling in to consideration */
 				x = (int) (x * (1.0 / xfi->scale));
 				y = (int) (y * (1.0 / xfi->scale));
 			}
->>>>>>> c66ecea4
 
 			if (extended)
 				input->ExtendedMouseEvent(input, flags, x, y);
@@ -388,21 +371,12 @@
 				x, y, &x, &y, &childWindow);
 		}
 
-<<<<<<< HEAD
-				/* Take scaling in to consideration */
-				if(xfi->scale != 1.0)
-				{
-					x = (int)(x * (1.0 / xfi->scale) );
-					y = (int)(y * (1.0 / xfi->scale) );
-				}
-=======
 		if (xfi->scale != 1.0)
 		{
 			/* Take scaling in to consideration */
 			x = (int) (x * (1.0 / xfi->scale));
 			y = (int) (y * (1.0 / xfi->scale));
 		}
->>>>>>> c66ecea4
 
 		if (extended)
 			input->ExtendedMouseEvent(input, flags, x, y);
@@ -590,24 +564,7 @@
         rdpWindow* window;
         rdpRail* rail = ((rdpContext*) xfi->context)->rail;
 
-<<<<<<< HEAD
-        {
-        	double scale;
-
-
-        	if(xfi->width != event->xconfigure.width)
-        	{
-        		scale = (double)event->xconfigure.width / (double) xfi->orig_width;
-
-        		xfi->cur_width = event->xconfigure.width;
-        		xfi->cur_height = event->xconfigure.width;
-        		xfi->scale = scale;
-
-				
-				xf_draw_screen_scaled(xfi);
-        	}
-	   }
-=======
+
 	if (xfi->width != event->xconfigure.width)
 	{
 		xfi->scale = (double) event->xconfigure.width / (double) xfi->originalWidth;
@@ -616,7 +573,6 @@
 
 		xf_draw_screen_scaled(xfi);
 	}
->>>>>>> c66ecea4
 
         window = window_list_get_by_extra_id(rail->list, (void*) event->xconfigure.window);
 
