--- conflicted
+++ resolved
@@ -617,16 +617,12 @@
 	xfInfo* xfi = GET_XFI(update);
 
 	xf_set_rop3(xfi, gdi_rop3_code(memblt->bRop));
-<<<<<<< HEAD
-	bitmap_cache_get(xfi->cache->bitmap, memblt->cacheId, memblt->cacheIndex, (void**) &extra);
-=======
-
-	if(memblt->cacheId == 255)
-		extra = offscreen_get(xfi->cache->offscreen, memblt->cacheIndex);
+
+	if(memblt->cacheId == 0xFF)
+		extra = offscreen_cache_get(xfi->cache->offscreen, memblt->cacheIndex);
 	else
-		bitmap_v2_get(xfi->cache->bitmap_v2, memblt->cacheId, memblt->cacheIndex, (void**) &extra);
-
->>>>>>> 2f06da5d
+		bitmap_cache_get(xfi->cache->bitmap, memblt->cacheId, memblt->cacheIndex, (void**) &extra);
+
 	bitmap = (Pixmap) extra;
 
 	if (extra == NULL)
