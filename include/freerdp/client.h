--- conflicted
+++ resolved
@@ -37,7 +37,7 @@
 typedef int (*pRdpClientNew)(freerdp* instance, rdpContext* context);
 typedef void (*pRdpClientFree)(freerdp* instance, rdpContext* context);
 
-<<<<<<< HEAD
+/*
 typedef void (*pOnPan)(freerdp* instance, int xdiff, int ydiff);
 
 struct rdp_client
@@ -47,7 +47,9 @@
 	pOnErrorInfo OnErrorInfo;
 	pOnParamChange OnParamChange;
 	pOnPan OnPan;
-=======
+*/
+
+
 typedef int (*pRdpClientStart)(rdpContext* context);
 typedef int (*pRdpClientStop)(rdpContext* context);
 
@@ -65,7 +67,6 @@
 
 	pRdpClientStart ClientStart;
 	pRdpClientStop ClientStop;
->>>>>>> c66b79ad
 };
 
 #define RDP_CLIENT_INTERFACE_VERSION	1
