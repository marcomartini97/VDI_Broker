--- conflicted
+++ resolved
@@ -55,11 +55,7 @@
 	int height;
 	BYTE* data;
 	int scanline;
-<<<<<<< HEAD
-=======
 	BOOL allocated;
-
->>>>>>> 1b7abe9e
 	BYTE quantIdxY;
 	BYTE quantIdxCb;
 	BYTE quantIdxCr;
