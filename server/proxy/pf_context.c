--- conflicted
+++ resolved
@@ -112,11 +112,9 @@
 
 	CopyMemory(settings->MonitorIds, clientSettings->MonitorIds, 16 * sizeof(UINT32));
 	return context;
-<<<<<<< HEAD
 error:
 	freerdp_client_context_free(context);
 	return NULL;
-=======
 }
 
 static void connection_info_free(connectionInfo* info)
@@ -175,5 +173,4 @@
 {
 	connection_info_free(pdata->info);
 	free(pdata);
->>>>>>> 72952c67
 }