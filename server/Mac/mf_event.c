--- conflicted
+++ resolved
@@ -51,12 +51,9 @@
 	int length;
 	
 	length = write(event_queue->pipe_fd[1], "sig", 4);
-<<<<<<< HEAD
-=======
 	
 	if (length != 4)
 		WLog_ERR(TAG,  "mf_signal_event: error");
->>>>>>> f7d21655
 }
 
 void mf_set_event(mfEventQueue* event_queue)
@@ -64,12 +61,9 @@
 	int length;
 	
 	length = write(event_queue->pipe_fd[1], "sig", 4);
-<<<<<<< HEAD
-=======
 	
 	if (length != 4)
 		WLog_ERR(TAG,  "mf_set_event: error");
->>>>>>> f7d21655
 }
 
 void mf_clear_events(mfEventQueue* event_queue)
@@ -79,12 +73,9 @@
 	while (mf_is_event_set(event_queue))
 	{
 		length = read(event_queue->pipe_fd[0], &length, 4);
-<<<<<<< HEAD
-=======
 		
 		if (length != 4)
 			WLog_ERR(TAG,  "mf_clear_event: error");
->>>>>>> f7d21655
 	}
 }
 
@@ -93,12 +84,9 @@
 	int length;
 	
 	length = read(event_queue->pipe_fd[0], &length, 4);
-<<<<<<< HEAD
-=======
 	
 	if (length != 4)
 		WLog_ERR(TAG,  "mf_clear_event: error");
->>>>>>> f7d21655
 }
 
 void mf_event_push(mfEventQueue* event_queue, mfEvent* event)
@@ -202,13 +190,8 @@
 		event_queue->events = (mfEvent**) malloc(sizeof(mfEvent*) * event_queue->size);
 		
 		if (pipe(event_queue->pipe_fd) < 0)
-<<<<<<< HEAD
 			return NULL;
 		
-=======
-			WLog_ERR(TAG,  "mf_event_queue_new: pipe failed");
-
->>>>>>> f7d21655
 		pthread_mutex_init(&(event_queue->mutex), NULL);
 	}
 	
