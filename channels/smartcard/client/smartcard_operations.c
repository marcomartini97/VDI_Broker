/**
 * FreeRDP: A Remote Desktop Protocol Implementation
 * Smartcard Device Service Virtual Channel
 *
 * Copyright (C) Alexi Volkov <alexi@myrealbox.com> 2006
 * Copyright 2011 O.S. Systems Software Ltda.
 * Copyright 2011 Anthony Tong <atong@trustedcs.com>
 * Copyright 2015 Thincast Technologies GmbH
 * Copyright 2015 DI (FH) Martin Haimberger <martin.haimberger@thincast.com>
 *
 * Licensed under the Apache License, Version 2.0 (the "License");
 * you may not use this file except in compliance with the License.
 * You may obtain a copy of the License at
 *
 *     http://www.apache.org/licenses/LICENSE-2.0
 *
 * Unless required by applicable law or agreed to in writing, software
 * distributed under the License is distributed on an "AS IS" BASIS,
 * WITHOUT WARRANTIES OR CONDITIONS OF ANY KIND, either express or implied.
 * See the License for the specific language governing permissions and
 * limitations under the License.
 */

#ifdef HAVE_CONFIG_H
#include "config.h"
#endif

#include <assert.h>

#include <winpr/crt.h>
#include <winpr/print.h>
#include <winpr/stream.h>
#include <winpr/smartcard.h>

#include <freerdp/freerdp.h>
#include <freerdp/channels/rdpdr.h>

#include "smartcard_main.h"

const char* smartcard_get_ioctl_string(UINT32 ioControlCode, BOOL funcName)
{
	switch (ioControlCode)
	{
		case SCARD_IOCTL_ESTABLISHCONTEXT:
			return funcName ? "SCardEstablishContext" : "SCARD_IOCTL_ESTABLISHCONTEXT";

		case SCARD_IOCTL_RELEASECONTEXT:
			return funcName ? "SCardReleaseContext" : "SCARD_IOCTL_RELEASECONTEXT";

		case SCARD_IOCTL_ISVALIDCONTEXT:
			return funcName ? "SCardIsValidContext" : "SCARD_IOCTL_ISVALIDCONTEXT";

		case SCARD_IOCTL_LISTREADERGROUPSA:
			return funcName ? "SCardListReaderGroupsA" : "SCARD_IOCTL_LISTREADERGROUPSA";

		case SCARD_IOCTL_LISTREADERGROUPSW:
			return funcName ? "SCardListReaderGroupsW" : "SCARD_IOCTL_LISTREADERGROUPSW";

		case SCARD_IOCTL_LISTREADERSA:
			return funcName ? "SCardListReadersA" : "SCARD_IOCTL_LISTREADERSA";

		case SCARD_IOCTL_LISTREADERSW:
			return funcName ? "SCardListReadersW" : "SCARD_IOCTL_LISTREADERSW";

		case SCARD_IOCTL_INTRODUCEREADERGROUPA:
			return funcName ? "SCardIntroduceReaderGroupA" : "SCARD_IOCTL_INTRODUCEREADERGROUPA";

		case SCARD_IOCTL_INTRODUCEREADERGROUPW:
			return funcName ? "SCardIntroduceReaderGroupW" : "SCARD_IOCTL_INTRODUCEREADERGROUPW";

		case SCARD_IOCTL_FORGETREADERGROUPA:
			return funcName ? "SCardForgetReaderGroupA" : "SCARD_IOCTL_FORGETREADERGROUPA";

		case SCARD_IOCTL_FORGETREADERGROUPW:
			return funcName ? "SCardForgetReaderGroupW" : "SCARD_IOCTL_FORGETREADERGROUPW";

		case SCARD_IOCTL_INTRODUCEREADERA:
			return funcName ? "SCardIntroduceReaderA" : "SCARD_IOCTL_INTRODUCEREADERA";

		case SCARD_IOCTL_INTRODUCEREADERW:
			return funcName ? "SCardIntroduceReaderW" : "SCARD_IOCTL_INTRODUCEREADERW";

		case SCARD_IOCTL_FORGETREADERA:
			return funcName ? "SCardForgetReaderA" : "SCARD_IOCTL_FORGETREADERA";

		case SCARD_IOCTL_FORGETREADERW:
			return funcName ? "SCardForgetReaderW" : "SCARD_IOCTL_FORGETREADERW";

		case SCARD_IOCTL_ADDREADERTOGROUPA:
			return funcName ? "SCardAddReaderToGroupA" : "SCARD_IOCTL_ADDREADERTOGROUPA";

		case SCARD_IOCTL_ADDREADERTOGROUPW:
			return funcName ? "SCardAddReaderToGroupW" : "SCARD_IOCTL_ADDREADERTOGROUPW";

		case SCARD_IOCTL_REMOVEREADERFROMGROUPA:
			return funcName ? "SCardRemoveReaderFromGroupA" : "SCARD_IOCTL_REMOVEREADERFROMGROUPA";

		case SCARD_IOCTL_REMOVEREADERFROMGROUPW:
			return funcName ? "SCardRemoveReaderFromGroupW" : "SCARD_IOCTL_REMOVEREADERFROMGROUPW";

		case SCARD_IOCTL_LOCATECARDSA:
			return funcName ? "SCardLocateCardsA" : "SCARD_IOCTL_LOCATECARDSA";

		case SCARD_IOCTL_LOCATECARDSW:
			return funcName ? "SCardLocateCardsW" : "SCARD_IOCTL_LOCATECARDSW";

		case SCARD_IOCTL_GETSTATUSCHANGEA:
			return funcName ? "SCardGetStatusChangeA" : "SCARD_IOCTL_GETSTATUSCHANGEA";

		case SCARD_IOCTL_GETSTATUSCHANGEW:
			return funcName ? "SCardGetStatusChangeW" : "SCARD_IOCTL_GETSTATUSCHANGEW";

		case SCARD_IOCTL_CANCEL:
			return funcName ? "SCardCancel" : "SCARD_IOCTL_CANCEL";

		case SCARD_IOCTL_CONNECTA:
			return funcName ? "SCardConnectA" : "SCARD_IOCTL_CONNECTA";

		case SCARD_IOCTL_CONNECTW:
			return funcName ? "SCardConnectW" : "SCARD_IOCTL_CONNECTW";

		case SCARD_IOCTL_RECONNECT:
			return funcName ? "SCardReconnect" : "SCARD_IOCTL_RECONNECT";

		case SCARD_IOCTL_DISCONNECT:
			return funcName ? "SCardDisconnect" : "SCARD_IOCTL_DISCONNECT";

		case SCARD_IOCTL_BEGINTRANSACTION:
			return funcName ? "SCardBeginTransaction" : "SCARD_IOCTL_BEGINTRANSACTION";

		case SCARD_IOCTL_ENDTRANSACTION:
			return funcName ? "SCardEndTransaction" : "SCARD_IOCTL_ENDTRANSACTION";

		case SCARD_IOCTL_STATE:
			return funcName ? "SCardState" : "SCARD_IOCTL_STATE";

		case SCARD_IOCTL_STATUSA:
			return funcName ? "SCardStatusA" : "SCARD_IOCTL_STATUSA";

		case SCARD_IOCTL_STATUSW:
			return funcName ? "SCardStatusW" : "SCARD_IOCTL_STATUSW";

		case SCARD_IOCTL_TRANSMIT:
			return funcName ? "SCardTransmit" : "SCARD_IOCTL_TRANSMIT";

		case SCARD_IOCTL_CONTROL:
			return funcName ? "SCardControl" : "SCARD_IOCTL_CONTROL";

		case SCARD_IOCTL_GETATTRIB:
			return funcName ? "SCardGetAttrib" : "SCARD_IOCTL_GETATTRIB";

		case SCARD_IOCTL_SETATTRIB:
			return funcName ? "SCardSetAttrib" : "SCARD_IOCTL_SETATTRIB";

		case SCARD_IOCTL_ACCESSSTARTEDEVENT:
			return funcName ? "SCardAccessStartedEvent" : "SCARD_IOCTL_ACCESSSTARTEDEVENT";

		case SCARD_IOCTL_LOCATECARDSBYATRA:
			return funcName ? "SCardLocateCardsByATRA" : "SCARD_IOCTL_LOCATECARDSBYATRA";

		case SCARD_IOCTL_LOCATECARDSBYATRW:
			return funcName ? "SCardLocateCardsByATRB" : "SCARD_IOCTL_LOCATECARDSBYATRW";

		case SCARD_IOCTL_READCACHEA:
			return funcName ? "SCardReadCacheA" : "SCARD_IOCTL_READCACHEA";

		case SCARD_IOCTL_READCACHEW:
			return funcName ? "SCardReadCacheW" : "SCARD_IOCTL_READCACHEW";

		case SCARD_IOCTL_WRITECACHEA:
			return funcName ? "SCardWriteCacheA" : "SCARD_IOCTL_WRITECACHEA";

		case SCARD_IOCTL_WRITECACHEW:
			return funcName ? "SCardWriteCacheW" : "SCARD_IOCTL_WRITECACHEW";

		case SCARD_IOCTL_GETTRANSMITCOUNT:
			return funcName ? "SCardGetTransmitCount" : "SCARD_IOCTL_GETTRANSMITCOUNT";

		case SCARD_IOCTL_RELEASESTARTEDEVENT:
			return funcName ? "SCardReleaseStartedEvent" : "SCARD_IOCTL_RELEASESTARTEDEVENT";

		case SCARD_IOCTL_GETREADERICON:
			return funcName ? "SCardGetReaderIcon" : "SCARD_IOCTL_GETREADERICON";

		case SCARD_IOCTL_GETDEVICETYPEID:
			return funcName ? "SCardGetDeviceTypeId" : "SCARD_IOCTL_GETDEVICETYPEID";

		default:
			return funcName ? "SCardUnknown" : "SCARD_IOCTL_UNKNOWN";
	}

	return funcName ? "SCardUnknown" : "SCARD_IOCTL_UNKNOWN";
}

static LONG smartcard_EstablishContext_Decode(SMARTCARD_DEVICE* smartcard, SMARTCARD_OPERATION* operation, EstablishContext_Call* call)
{
	LONG status;
	IRP* irp = operation->irp;

	if (!call)
		return STATUS_NO_MEMORY;

	if ((status = smartcard_unpack_establish_context_call(smartcard, irp->input, call)))
	{
		WLog_ERR(TAG, "smartcard_unpack_establish_context_call failed with error %lu", status);
		return status;
	}
	smartcard_trace_establish_context_call(smartcard, call);
	return SCARD_S_SUCCESS;
}

static LONG smartcard_EstablishContext_Call(SMARTCARD_DEVICE* smartcard, SMARTCARD_OPERATION* operation, EstablishContext_Call* call)
{
	LONG status;
	SCARDCONTEXT hContext = -1;
	EstablishContext_Return ret;
	IRP* irp = operation->irp;
	status = ret.ReturnCode = SCardEstablishContext(call->dwScope, NULL, NULL, &hContext);

	if (ret.ReturnCode == SCARD_S_SUCCESS)
	{
		SMARTCARD_CONTEXT* pContext;
		void* key = (void*)(size_t) hContext;
		// TODO: handle return values
		pContext = smartcard_context_new(smartcard, hContext);
		if (!pContext)
		{
			WLog_ERR(TAG, "smartcard_context_new failed!");
			return STATUS_NO_MEMORY;
		}
		if (!ListDictionary_Add(smartcard->rgSCardContextList, key, (void*) pContext))
		{
			WLog_ERR(TAG, "ListDictionary_Add failed!");
			return STATUS_INTERNAL_ERROR;
		}
	}
	else
	{
		WLog_ERR(TAG, "SCardEstablishContext failed with error %lu", status);
		return status;
	}

	smartcard_scard_context_native_to_redir(smartcard, &(ret.hContext), hContext);
	smartcard_trace_establish_context_return(smartcard, &ret);
	if ((status = smartcard_pack_establish_context_return(smartcard, irp->output, &ret)))
	{
		WLog_ERR(TAG, "smartcard_pack_establish_context_return failed with error %lu", status);
		return status;
	}

	return ret.ReturnCode;
}

static LONG smartcard_ReleaseContext_Decode(SMARTCARD_DEVICE* smartcard, SMARTCARD_OPERATION* operation, Context_Call* call)
{
	LONG status;
	IRP* irp = operation->irp;

	if (!call)
		return STATUS_NO_MEMORY;

	if ((status = smartcard_unpack_context_call(smartcard, irp->input, call)))
		WLog_ERR(TAG, "smartcard_unpack_context_call failed with error %lu", status);
	smartcard_trace_context_call(smartcard, call, "ReleaseContext");
	operation->hContext = smartcard_scard_context_native_from_redir(smartcard, &(call->hContext));
	return status;
}

static LONG smartcard_ReleaseContext_Call(SMARTCARD_DEVICE* smartcard, SMARTCARD_OPERATION* operation, Context_Call* call)
{
	LONG status;
	Long_Return ret;

	status = ret.ReturnCode = SCardReleaseContext(operation->hContext);

	if (ret.ReturnCode == SCARD_S_SUCCESS)
	{
		SMARTCARD_CONTEXT* pContext;
		void* key = (void*)(size_t) operation->hContext;
		pContext = (SMARTCARD_CONTEXT*) ListDictionary_Remove(smartcard->rgSCardContextList, key);
		smartcard_context_free(pContext);
	}
	else
	{
		WLog_ERR(TAG, "SCardReleaseContext failed with error %lu", status);
		return status;
	}

	smartcard_trace_long_return(smartcard, &ret, "ReleaseContext");
	return ret.ReturnCode;
}

static LONG smartcard_IsValidContext_Decode(SMARTCARD_DEVICE* smartcard, SMARTCARD_OPERATION* operation, Context_Call* call)
{
	LONG status;
	IRP* irp = operation->irp;

	if (!call)
		return STATUS_NO_MEMORY;

	if ((status = smartcard_unpack_context_call(smartcard, irp->input, call)))
		WLog_ERR(TAG, "smartcard_unpack_context_call failed with error %lu", status);
	smartcard_trace_context_call(smartcard, call, "IsValidContext");
	operation->hContext = smartcard_scard_context_native_from_redir(smartcard, &(call->hContext));
	return status;
}

static LONG smartcard_IsValidContext_Call(SMARTCARD_DEVICE* smartcard, SMARTCARD_OPERATION* operation, Context_Call* call)
{
	LONG status;
	Long_Return ret;
	if ((status = ret.ReturnCode = SCardIsValidContext(operation->hContext)))
	{
		WLog_ERR(TAG, "SCardIsValidContext failed with error %lu", status);
		return status;
	}
	smartcard_trace_long_return(smartcard, &ret, "IsValidContext");
	return ret.ReturnCode;
}

static LONG smartcard_ListReadersA_Decode(SMARTCARD_DEVICE* smartcard, SMARTCARD_OPERATION* operation, ListReaders_Call* call)
{
	LONG status;
	IRP* irp = operation->irp;

	if (!call)
		return STATUS_NO_MEMORY;

	if ((status = smartcard_unpack_list_readers_call(smartcard, irp->input, call)))
		WLog_ERR(TAG, "smartcard_unpack_list_readers_call failed with error %lu", status);
	smartcard_trace_list_readers_call(smartcard, call, FALSE);
	operation->hContext = smartcard_scard_context_native_from_redir(smartcard, &(call->hContext));
	return status;
}

static LONG smartcard_ListReadersA_Call(SMARTCARD_DEVICE* smartcard, SMARTCARD_OPERATION* operation, ListReaders_Call* call)
{
	LONG status;
	ListReaders_Return ret;
	LPSTR mszReaders = NULL;
	DWORD cchReaders = 0;
	IRP* irp = operation->irp;

	cchReaders = SCARD_AUTOALLOCATE;

	status = ret.ReturnCode = SCardListReadersA(operation->hContext, (LPCSTR) call->mszGroups, (LPSTR) &mszReaders, &cchReaders);

	ret.msz = (BYTE*) mszReaders;
	ret.cBytes = cchReaders;

	if (call->mszGroups)
	{
		free(call->mszGroups);
		call->mszGroups = NULL;
	}

<<<<<<< HEAD
	if (status)
	{
		WLog_ERR(TAG, "SCardListReadersA failed with error %lu", status);
		return status;
	}

	smartcard_trace_list_readers_return(smartcard, &ret, FALSE);
	if ((status = smartcard_pack_list_readers_return(smartcard, irp->output, &ret)))
	{
		WLog_ERR(TAG, "smartcard_pack_list_readers_return failed with error %lu", status);
		return status;
	}
=======
	smartcard_trace_list_readers_return(smartcard, &ret, FALSE);
	status = smartcard_pack_list_readers_return(smartcard, irp->output, &ret);
>>>>>>> ee41790d

	if (mszReaders)
		SCardFreeMemory(operation->hContext, mszReaders);

	if (status != SCARD_S_SUCCESS)
		return status;

	return ret.ReturnCode;
}

static LONG smartcard_ListReadersW_Decode(SMARTCARD_DEVICE* smartcard, SMARTCARD_OPERATION* operation, ListReaders_Call* call)
{
	LONG status;
	IRP* irp = operation->irp;

	if (!call)
		return STATUS_NO_MEMORY;

	if ((status = smartcard_unpack_list_readers_call(smartcard, irp->input, call)))
		WLog_ERR(TAG, "smartcard_unpack_list_readers_call failed with error %lu", status);

	smartcard_trace_list_readers_call(smartcard, call, TRUE);
	operation->hContext = smartcard_scard_context_native_from_redir(smartcard, &(call->hContext));

	return status;
}

static LONG smartcard_ListReadersW_Call(SMARTCARD_DEVICE* smartcard, SMARTCARD_OPERATION* operation, ListReaders_Call* call)
{
	LONG status;
	ListReaders_Return ret;
	LPWSTR mszReaders = NULL;
	DWORD cchReaders = 0;
	IRP* irp = operation->irp;

	cchReaders = SCARD_AUTOALLOCATE;

	status = ret.ReturnCode = SCardListReadersW(operation->hContext,
			(LPCWSTR) call->mszGroups, (LPWSTR) &mszReaders, &cchReaders);

	ret.msz = (BYTE*) mszReaders;
	ret.cBytes = cchReaders * 2;

	if (call->mszGroups)
	{
		free(call->mszGroups);
		call->mszGroups = NULL;
	}

<<<<<<< HEAD
	if (status)
	{
		WLog_ERR(TAG, "SCardListReadersW failed with error %lu", status);
		return status;
	}

	smartcard_trace_list_readers_return(smartcard, &ret, TRUE);

	if ((status = smartcard_pack_list_readers_return(smartcard, irp->output, &ret)))
	{
		WLog_ERR(TAG, "smartcard_pack_list_readers_return failed with error %lu", status);
		return status;
	}
=======
	smartcard_trace_list_readers_return(smartcard, &ret, TRUE);
	status = smartcard_pack_list_readers_return(smartcard, irp->output, &ret);
>>>>>>> ee41790d

	if (mszReaders)
		SCardFreeMemory(operation->hContext, mszReaders);

	if (status != SCARD_S_SUCCESS)
		return status;

	return ret.ReturnCode;
}

static LONG smartcard_GetStatusChangeA_Decode(SMARTCARD_DEVICE* smartcard, SMARTCARD_OPERATION* operation, GetStatusChangeA_Call* call)
{
	LONG status;
	IRP* irp = operation->irp;

	if (!call)
		return STATUS_NO_MEMORY;

	if ((status = smartcard_unpack_get_status_change_a_call(smartcard, irp->input, call)))
	{
		WLog_ERR(TAG, "smartcard_unpack_get_status_change_a_call failed with error %lu", status);
		return status;
	}

	smartcard_trace_get_status_change_a_call(smartcard, call);
	operation->hContext = smartcard_scard_context_native_from_redir(smartcard, &(call->hContext));
	return status;
}

static LONG smartcard_GetStatusChangeA_Call(SMARTCARD_DEVICE* smartcard, SMARTCARD_OPERATION* operation, GetStatusChangeA_Call* call)
{
	LONG status;
	UINT32 index;
	GetStatusChange_Return ret;
	LPSCARD_READERSTATEA rgReaderState = NULL;
	IRP* irp = operation->irp;

	status = ret.ReturnCode = SCardGetStatusChangeA(operation->hContext,
			call->dwTimeOut, call->rgReaderStates, call->cReaders);

	if (status && (status != SCARD_E_TIMEOUT) && (status != SCARD_E_CANCELLED))
	{
		call->cReaders = 0;
	}

	ret.cReaders = call->cReaders;
	ret.rgReaderStates = (ReaderState_Return*) calloc(ret.cReaders, sizeof(ReaderState_Return));

	if (!ret.rgReaderStates)
		return STATUS_NO_MEMORY;

	for (index = 0; index < ret.cReaders; index++)
	{
		ret.rgReaderStates[index].dwCurrentState = call->rgReaderStates[index].dwCurrentState;
		ret.rgReaderStates[index].dwEventState = call->rgReaderStates[index].dwEventState;
		ret.rgReaderStates[index].cbAtr = call->rgReaderStates[index].cbAtr;
		CopyMemory(&(ret.rgReaderStates[index].rgbAtr), &(call->rgReaderStates[index].rgbAtr), 32);
	}

	smartcard_trace_get_status_change_return(smartcard, &ret, FALSE);
	if ((status = smartcard_pack_get_status_change_return(smartcard, irp->output, &ret)))
	{
		WLog_ERR(TAG, "smartcard_pack_get_status_change_return failed with error %lu", status);
		return status;
	}

	if (call->rgReaderStates)
	{
		for (index = 0; index < call->cReaders; index++)
		{
			rgReaderState = &call->rgReaderStates[index];
			free((void *)rgReaderState->szReader);
		}

		free(call->rgReaderStates);
	}

	free(ret.rgReaderStates);
	return ret.ReturnCode;
}

static LONG smartcard_GetStatusChangeW_Decode(SMARTCARD_DEVICE* smartcard, SMARTCARD_OPERATION* operation, GetStatusChangeW_Call* call)
{
	LONG status;
	IRP* irp = operation->irp;

	if (!call)
		return STATUS_NO_MEMORY;

	if ((status = smartcard_unpack_get_status_change_w_call(smartcard, irp->input, call)))
		WLog_ERR(TAG, "smartcard_unpack_get_status_change_w_call failed with error %lu", status);
	smartcard_trace_get_status_change_w_call(smartcard, call);
	operation->hContext = smartcard_scard_context_native_from_redir(smartcard, &(call->hContext));
	return status;
}

static LONG smartcard_GetStatusChangeW_Call(SMARTCARD_DEVICE* smartcard, SMARTCARD_OPERATION* operation, GetStatusChangeW_Call* call)
{
	LONG status;
	UINT32 index;
	GetStatusChange_Return ret;
	LPSCARD_READERSTATEW rgReaderState = NULL;
	IRP* irp = operation->irp;
	status = ret.ReturnCode = SCardGetStatusChangeW(operation->hContext, call->dwTimeOut, call->rgReaderStates, call->cReaders);

	if (status && (status != SCARD_E_TIMEOUT) && (status != SCARD_E_CANCELLED))
	{
		call->cReaders=0;
	}

	ret.cReaders = call->cReaders;
	ret.rgReaderStates = (ReaderState_Return*) calloc(ret.cReaders, sizeof(ReaderState_Return));

	if (!ret.rgReaderStates)
		return STATUS_NO_MEMORY;

	for (index = 0; index < ret.cReaders; index++)
	{
		ret.rgReaderStates[index].dwCurrentState = call->rgReaderStates[index].dwCurrentState;
		ret.rgReaderStates[index].dwEventState = call->rgReaderStates[index].dwEventState;
		ret.rgReaderStates[index].cbAtr = call->rgReaderStates[index].cbAtr;
		CopyMemory(&(ret.rgReaderStates[index].rgbAtr), &(call->rgReaderStates[index].rgbAtr), 32);
	}

	smartcard_trace_get_status_change_return(smartcard, &ret, TRUE);
	if ((status = smartcard_pack_get_status_change_return(smartcard, irp->output, &ret)))
	{
		WLog_ERR(TAG, "smartcard_pack_get_status_change_return failed with error %lu", status);
		return status;
	}

	if (call->rgReaderStates)
	{
		for (index = 0; index < call->cReaders; index++)
		{
			rgReaderState = &call->rgReaderStates[index];
			free((void *)rgReaderState->szReader);
		}

		free(call->rgReaderStates);
	}

	free(ret.rgReaderStates);
	return ret.ReturnCode;
}

static LONG smartcard_Cancel_Decode(SMARTCARD_DEVICE* smartcard, SMARTCARD_OPERATION* operation, Context_Call* call)
{
	LONG status;
	IRP* irp = operation->irp;

	if (!call)
		return STATUS_NO_MEMORY;

	if ((status = smartcard_unpack_context_call(smartcard, irp->input, call)))
		WLog_ERR(TAG, "smartcard_unpack_context_call failed with error %lu", status);
	smartcard_trace_context_call(smartcard, call, "Cancel");
	operation->hContext = smartcard_scard_context_native_from_redir(smartcard, &(call->hContext));
	return status;
}

static LONG smartcard_Cancel_Call(SMARTCARD_DEVICE* smartcard, SMARTCARD_OPERATION* operation, Context_Call* call)
{
	LONG status;
	Long_Return ret;

	if ((status = ret.ReturnCode = SCardCancel(operation->hContext)))
	{
		WLog_ERR(TAG, "SCardCancel failed with error %lu", status);
		return status;
	}
	smartcard_trace_long_return(smartcard, &ret, "Cancel");
	return ret.ReturnCode;
}

static LONG smartcard_ConnectA_Decode(SMARTCARD_DEVICE* smartcard, SMARTCARD_OPERATION* operation, ConnectA_Call* call)
{
	LONG status;
	IRP* irp = operation->irp;

	if (!call)
		return STATUS_NO_MEMORY;

	if ((status = smartcard_unpack_connect_a_call(smartcard, irp->input, call)))
		WLog_ERR(TAG, "smartcard_unpack_connect_a_call failed with error %lu", status);
	smartcard_trace_connect_a_call(smartcard, call);
	operation->hContext = smartcard_scard_context_native_from_redir(smartcard, &(call->Common.hContext));
	return status;
}

static LONG smartcard_ConnectA_Call(SMARTCARD_DEVICE* smartcard, SMARTCARD_OPERATION* operation, ConnectA_Call* call)
{
	LONG status;
	SCARDHANDLE hCard = 0;
	Connect_Return ret = { 0 };
	IRP* irp = operation->irp;

	if ((call->Common.dwPreferredProtocols == SCARD_PROTOCOL_UNDEFINED) &&
			(call->Common.dwShareMode != SCARD_SHARE_DIRECT))
	{
		call->Common.dwPreferredProtocols = SCARD_PROTOCOL_Tx;
	}

	status = ret.ReturnCode = SCardConnectA(operation->hContext, (char*) call->szReader, call->Common.dwShareMode,
						call->Common.dwPreferredProtocols, &hCard, &ret.dwActiveProtocol);

	smartcard_scard_context_native_to_redir(smartcard, &(ret.hContext), operation->hContext);
	smartcard_scard_handle_native_to_redir(smartcard, &(ret.hCard), hCard);
	smartcard_trace_connect_return(smartcard, &ret);

	if (status)
	{
		WLog_ERR(TAG, "SCardConnectA failed with error %lu", status);
		return status;
	}


	if ((status = smartcard_pack_connect_return(smartcard, irp->output, &ret)))
	{
		WLog_ERR(TAG, "smartcard_pack_connect_return failed with error %lu", status);
		return status;
	}

	free(call->szReader);

	return ret.ReturnCode;
}

static LONG smartcard_ConnectW_Decode(SMARTCARD_DEVICE* smartcard, SMARTCARD_OPERATION* operation, ConnectW_Call* call)
{
	LONG status;
	IRP* irp = operation->irp;

	if (!call)
		return STATUS_NO_MEMORY;

	if ((status = smartcard_unpack_connect_w_call(smartcard, irp->input, call)))
		WLog_ERR(TAG, "smartcard_unpack_connect_w_call failed with error %lu", status);

	smartcard_trace_connect_w_call(smartcard, call);
	operation->hContext = smartcard_scard_context_native_from_redir(smartcard, &(call->Common.hContext));

	return status;
}

static LONG smartcard_ConnectW_Call(SMARTCARD_DEVICE* smartcard, SMARTCARD_OPERATION* operation, ConnectW_Call* call)
{
	LONG status;
	SCARDHANDLE hCard = 0;
	Connect_Return ret = { 0 };
	IRP* irp = operation->irp;

	if ((call->Common.dwPreferredProtocols == SCARD_PROTOCOL_UNDEFINED) &&
			(call->Common.dwShareMode != SCARD_SHARE_DIRECT))
	{
		call->Common.dwPreferredProtocols = SCARD_PROTOCOL_Tx;
	}

	status = ret.ReturnCode = SCardConnectW(operation->hContext, (WCHAR*) call->szReader, call->Common.dwShareMode,
							call->Common.dwPreferredProtocols, &hCard, &ret.dwActiveProtocol);

	smartcard_scard_context_native_to_redir(smartcard, &(ret.hContext), operation->hContext);
	smartcard_scard_handle_native_to_redir(smartcard, &(ret.hCard), hCard);
	smartcard_trace_connect_return(smartcard, &ret);

	if (status)
	{
		WLog_ERR(TAG, "SCardConnectW failed with error %lu", status);
		return status;
	}

	if ((status = smartcard_pack_connect_return(smartcard, irp->output, &ret)))
	{
		WLog_ERR(TAG, "smartcard_pack_connect_return failed with error %lu", status);
		return status;
	}

	free(call->szReader);

	return ret.ReturnCode;
}

static LONG smartcard_Reconnect_Decode(SMARTCARD_DEVICE* smartcard, SMARTCARD_OPERATION* operation, Reconnect_Call* call)
{
	LONG status;
	IRP* irp = operation->irp;

	if (!call)
		return STATUS_NO_MEMORY;

	if ((status = smartcard_unpack_reconnect_call(smartcard, irp->input, call)))
		WLog_ERR(TAG, "smartcard_unpack_reconnect_call failed with error %lu", status);
	smartcard_trace_reconnect_call(smartcard, call);
	operation->hContext = smartcard_scard_context_native_from_redir(smartcard, &(call->hContext));
	operation->hCard = smartcard_scard_handle_native_from_redir(smartcard, &(call->hCard));
	return status;
}

static LONG smartcard_Reconnect_Call(SMARTCARD_DEVICE* smartcard, SMARTCARD_OPERATION* operation, Reconnect_Call* call)
{
	LONG status;
	Reconnect_Return ret;
	IRP* irp = operation->irp;
	status = ret.ReturnCode = SCardReconnect(operation->hCard, call->dwShareMode,
							  call->dwPreferredProtocols, call->dwInitialization, &ret.dwActiveProtocol);
	smartcard_trace_reconnect_return(smartcard, &ret);
	if ((status = smartcard_pack_reconnect_return(smartcard, irp->output, &ret)))
	{
		WLog_ERR(TAG, "smartcard_pack_reconnect_return failed with error %lu", status);
		return status;
	}

	return ret.ReturnCode;
}

static LONG smartcard_Disconnect_Decode(SMARTCARD_DEVICE* smartcard, SMARTCARD_OPERATION* operation, HCardAndDisposition_Call* call)
{
	LONG status;
	IRP* irp = operation->irp;

	if (!call)
		return STATUS_NO_MEMORY;

	if ((status = smartcard_unpack_hcard_and_disposition_call(smartcard, irp->input, call)))
		WLog_ERR(TAG, "smartcard_unpack_hcard_and_disposition_call failed with error %lu", status);
	smartcard_trace_hcard_and_disposition_call(smartcard, call, "Disconnect");
	operation->hContext = smartcard_scard_context_native_from_redir(smartcard, &(call->hContext));
	operation->hCard = smartcard_scard_handle_native_from_redir(smartcard, &(call->hCard));
	return status;
}

static LONG smartcard_Disconnect_Call(SMARTCARD_DEVICE* smartcard, SMARTCARD_OPERATION* operation, HCardAndDisposition_Call* call)
{
	LONG status;
	Long_Return ret;
	if ((status = ret.ReturnCode = SCardDisconnect(operation->hCard, call->dwDisposition)))
	{
		WLog_ERR(TAG, "SCardDisconnect failed with error %lu", status);
		return status;
	}
	smartcard_trace_long_return(smartcard, &ret, "Disconnect");

	return ret.ReturnCode;
}

static LONG smartcard_BeginTransaction_Decode(SMARTCARD_DEVICE* smartcard, SMARTCARD_OPERATION* operation, HCardAndDisposition_Call* call)
{
	LONG status;
	IRP* irp = operation->irp;

	if (!call)
		return STATUS_NO_MEMORY;

	if ((status = smartcard_unpack_hcard_and_disposition_call(smartcard, irp->input, call)))
		WLog_ERR(TAG, "smartcard_unpack_hcard_and_disposition_call failed with error %lu", status);
	smartcard_trace_hcard_and_disposition_call(smartcard, call, "BeginTransaction");
	operation->hContext = smartcard_scard_context_native_from_redir(smartcard, &(call->hContext));
	operation->hCard = smartcard_scard_handle_native_from_redir(smartcard, &(call->hCard));
	return status;
}

static LONG smartcard_BeginTransaction_Call(SMARTCARD_DEVICE* smartcard, SMARTCARD_OPERATION* operation, HCardAndDisposition_Call* call)
{
	Long_Return ret;
	if ((ret.ReturnCode = SCardBeginTransaction(operation->hCard)))
	{
		WLog_ERR(TAG, "SCardBeginTransaction failed with error %lu", ret.ReturnCode);
		return ret.ReturnCode;
	}
	smartcard_trace_long_return(smartcard, &ret, "BeginTransaction");
	return ret.ReturnCode;
}

static LONG smartcard_EndTransaction_Decode(SMARTCARD_DEVICE* smartcard, SMARTCARD_OPERATION* operation, HCardAndDisposition_Call* call)
{
	LONG status;
	IRP* irp = operation->irp;

	if (!call)
		return STATUS_NO_MEMORY;

	if ((status = smartcard_unpack_hcard_and_disposition_call(smartcard, irp->input, call)))
		WLog_ERR(TAG, "smartcard_unpack_hcard_and_disposition_call failed with error %lu", status);
	smartcard_trace_hcard_and_disposition_call(smartcard, call, "EndTransaction");
	operation->hContext = smartcard_scard_context_native_from_redir(smartcard, &(call->hContext));
	operation->hCard = smartcard_scard_handle_native_from_redir(smartcard, &(call->hCard));
	return status;
}

static LONG smartcard_EndTransaction_Call(SMARTCARD_DEVICE* smartcard, SMARTCARD_OPERATION* operation, HCardAndDisposition_Call* call)
{
	Long_Return ret;
	if ((ret.ReturnCode = SCardEndTransaction(operation->hCard, call->dwDisposition)))
	{
		WLog_ERR(TAG, "SCardEndTransaction failed with error %lu", ret.ReturnCode);
		return ret.ReturnCode;
	}
	smartcard_trace_long_return(smartcard, &ret, "EndTransaction");
	return ret.ReturnCode;
}

static LONG smartcard_State_Decode(SMARTCARD_DEVICE* smartcard, SMARTCARD_OPERATION* operation, State_Call* call)
{
	LONG status;
	IRP* irp = operation->irp;

	if (!call)
		return STATUS_NO_MEMORY;

	if ((status = smartcard_unpack_state_call(smartcard, irp->input, call)))
		WLog_ERR(TAG, "smartcard_unpack_state_call failed with error %lu", status);
	operation->hContext = smartcard_scard_context_native_from_redir(smartcard, &(call->hContext));
	operation->hCard = smartcard_scard_handle_native_from_redir(smartcard, &(call->hCard));
	return status;
}

static LONG smartcard_State_Call(SMARTCARD_DEVICE* smartcard, SMARTCARD_OPERATION* operation, State_Call* call)
{
	LONG status;
	State_Return ret;
	IRP* irp = operation->irp;
	ret.cbAtrLen = SCARD_ATR_LENGTH;
	ret.ReturnCode = SCardState(operation->hCard, &ret.dwState, &ret.dwProtocol, (BYTE*) &ret.rgAtr, &ret.cbAtrLen);
	if ((status = smartcard_pack_state_return(smartcard, irp->output, &ret)))
	{
		WLog_ERR(TAG, "smartcard_pack_state_return failed with error %lu", status);
		return status;
	}

	return ret.ReturnCode;
}

static LONG smartcard_StatusA_Decode(SMARTCARD_DEVICE* smartcard, SMARTCARD_OPERATION* operation, Status_Call* call)
{
	LONG status;
	IRP* irp = operation->irp;

	if (!call)
		return STATUS_NO_MEMORY;

	if ((status = smartcard_unpack_status_call(smartcard, irp->input, call)))
		WLog_ERR(TAG, "smartcard_unpack_status_call failed with error %lu", status);
	smartcard_trace_status_call(smartcard, call, FALSE);
	operation->hContext = smartcard_scard_context_native_from_redir(smartcard, &(call->hContext));
	operation->hCard = smartcard_scard_handle_native_from_redir(smartcard, &(call->hCard));
	return status;
}

static LONG smartcard_StatusA_Call(SMARTCARD_DEVICE* smartcard, SMARTCARD_OPERATION* operation, Status_Call* call)
{
	LONG status;
	Status_Return ret = { 0 };
	DWORD cchReaderLen = 0;
	LPSTR mszReaderNames = NULL;
	IRP* irp = operation->irp;

	if (call->cbAtrLen > 32)
		call->cbAtrLen = 32;

	ret.cbAtrLen = call->cbAtrLen;
	ZeroMemory(ret.pbAtr, 32);
	cchReaderLen = SCARD_AUTOALLOCATE;

	status = ret.ReturnCode = SCardStatusA(operation->hCard, (LPSTR) &mszReaderNames, &cchReaderLen,
					&ret.dwState, &ret.dwProtocol, (BYTE*) &ret.pbAtr, &ret.cbAtrLen);

	if (status == SCARD_S_SUCCESS)
	{
		ret.mszReaderNames = (BYTE*) mszReaderNames;
		ret.cBytes = cchReaderLen;
	}

	smartcard_trace_status_return(smartcard, &ret, FALSE);
	if ((status = smartcard_pack_status_return(smartcard, irp->output, &ret)))
	{
		WLog_ERR(TAG, "smartcard_pack_status_return failed with error %lu", status);
		return status;
	}

	if (mszReaderNames)
		SCardFreeMemory(operation->hContext, mszReaderNames);

	return ret.ReturnCode;
}

static LONG smartcard_StatusW_Decode(SMARTCARD_DEVICE* smartcard, SMARTCARD_OPERATION* operation, Status_Call* call)
{
	LONG status;
	IRP* irp = operation->irp;

	if (!call)
		return STATUS_NO_MEMORY;

	if ((status = smartcard_unpack_status_call(smartcard, irp->input, call)))
		WLog_ERR(TAG, "smartcard_unpack_status_call failed with error %lu", status);
	smartcard_trace_status_call(smartcard, call, TRUE);
	operation->hContext = smartcard_scard_context_native_from_redir(smartcard, &(call->hContext));
	operation->hCard = smartcard_scard_handle_native_from_redir(smartcard, &(call->hCard));
	return status;
}

static LONG smartcard_StatusW_Call(SMARTCARD_DEVICE* smartcard, SMARTCARD_OPERATION* operation, Status_Call* call)
{
	LONG status;
	Status_Return ret;
	DWORD cchReaderLen = 0;
	LPWSTR mszReaderNames = NULL;
	IRP* irp = operation->irp;

	if (call->cbAtrLen > 32)
		call->cbAtrLen = 32;

	ret.cbAtrLen = call->cbAtrLen;
	ZeroMemory(ret.pbAtr, 32);
	cchReaderLen = SCARD_AUTOALLOCATE;

	status = ret.ReturnCode = SCardStatusW(operation->hCard, (LPWSTR) &mszReaderNames, &cchReaderLen,
						&ret.dwState, &ret.dwProtocol, (BYTE*) &ret.pbAtr, &ret.cbAtrLen);

	ret.mszReaderNames = (BYTE*) mszReaderNames;
	ret.cBytes = cchReaderLen * 2;
	smartcard_trace_status_return(smartcard, &ret, TRUE);
	if ((status = smartcard_pack_status_return(smartcard, irp->output, &ret)))
	{
		WLog_ERR(TAG, "smartcard_pack_status_return failed with error %lu", status);
		return status;
	}

	if (mszReaderNames)
		SCardFreeMemory(operation->hContext, mszReaderNames);

	return ret.ReturnCode;
}

static LONG smartcard_Transmit_Decode(SMARTCARD_DEVICE* smartcard, SMARTCARD_OPERATION* operation, Transmit_Call* call)
{
	LONG status;
	IRP* irp = operation->irp;

	if (!call)
		return STATUS_NO_MEMORY;

	if ((status = smartcard_unpack_transmit_call(smartcard, irp->input, call)))
		WLog_ERR(TAG, "smartcard_unpack_transmit_call failed with error %lu", status);

	smartcard_trace_transmit_call(smartcard, call);

	operation->hContext = smartcard_scard_context_native_from_redir(smartcard, &(call->hContext));
	operation->hCard = smartcard_scard_handle_native_from_redir(smartcard, &(call->hCard));

	return status;
}

static LONG smartcard_Transmit_Call(SMARTCARD_DEVICE* smartcard, SMARTCARD_OPERATION* operation, Transmit_Call* call)
{
	LONG status;
	Transmit_Return ret;
	IRP* irp = operation->irp;
	ret.cbRecvLength = 0;
	ret.pbRecvBuffer = NULL;

	if (call->cbRecvLength && !call->fpbRecvBufferIsNULL)
	{
		if (call->cbRecvLength >= 66560)
			call->cbRecvLength = 66560;

		ret.cbRecvLength = call->cbRecvLength;
		ret.pbRecvBuffer = (BYTE*) malloc(ret.cbRecvLength);

		if (!ret.pbRecvBuffer)
			return STATUS_NO_MEMORY;
	}

	ret.pioRecvPci = call->pioRecvPci;

	ret.ReturnCode = SCardTransmit(operation->hCard, call->pioSendPci, call->pbSendBuffer,
				call->cbSendLength, ret.pioRecvPci, ret.pbRecvBuffer, &(ret.cbRecvLength));

	smartcard_trace_transmit_return(smartcard, &ret);
	if ((status = smartcard_pack_transmit_return(smartcard, irp->output, &ret)))
	{
		WLog_ERR(TAG, "smartcard_pack_transmit_return failed with error %lu", status);
		return status;
	}

	free(call->pbSendBuffer);
	free(ret.pbRecvBuffer);
	free(call->pioSendPci);
	free(call->pioRecvPci);

	return ret.ReturnCode;
}

static LONG smartcard_Control_Decode(SMARTCARD_DEVICE* smartcard, SMARTCARD_OPERATION* operation, Control_Call* call)
{
	LONG status;
	IRP* irp = operation->irp;

	if (!call)
		return STATUS_NO_MEMORY;

	if ((status = smartcard_unpack_control_call(smartcard, irp->input, call)))
		WLog_ERR(TAG, "smartcard_unpack_control_call failed with error %lu", status);
	smartcard_trace_control_call(smartcard, call);
	operation->hContext = smartcard_scard_context_native_from_redir(smartcard, &(call->hContext));
	operation->hCard = smartcard_scard_handle_native_from_redir(smartcard, &(call->hCard));
	return status;
}

static LONG smartcard_Control_Call(SMARTCARD_DEVICE* smartcard, SMARTCARD_OPERATION* operation, Control_Call* call)
{
	LONG status;
	Control_Return ret;
	IRP* irp = operation->irp;
	ret.cbOutBufferSize = call->cbOutBufferSize;
	ret.pvOutBuffer = (BYTE*) malloc(call->cbOutBufferSize);

	if (!ret.pvOutBuffer)
		return SCARD_E_NO_MEMORY;

	status = ret.ReturnCode = SCardControl(operation->hCard,
			call->dwControlCode, call->pvInBuffer, call->cbInBufferSize,
			ret.pvOutBuffer, call->cbOutBufferSize, &ret.cbOutBufferSize);

	smartcard_trace_control_return(smartcard, &ret);
	if ((status = smartcard_pack_control_return(smartcard, irp->output, &ret)))
	{
		WLog_ERR(TAG, "smartcard_pack_control_return failed with error %lu", status);
		return status;
	}

	free(call->pvInBuffer);
	free(ret.pvOutBuffer);

	return ret.ReturnCode;
}

static LONG smartcard_GetAttrib_Decode(SMARTCARD_DEVICE* smartcard, SMARTCARD_OPERATION* operation, GetAttrib_Call* call)
{
	LONG status;
	IRP* irp = operation->irp;

	if (!call)
		return STATUS_NO_MEMORY;

	if ((status = smartcard_unpack_get_attrib_call(smartcard, irp->input, call)))
		WLog_ERR(TAG, "smartcard_unpack_get_attrib_call failed with error %lu", status);
	smartcard_trace_get_attrib_call(smartcard, call);
	operation->hContext = smartcard_scard_context_native_from_redir(smartcard, &(call->hContext));
	operation->hCard = smartcard_scard_handle_native_from_redir(smartcard, &(call->hCard));
	return status;
}

static LONG smartcard_GetAttrib_Call(SMARTCARD_DEVICE* smartcard, SMARTCARD_OPERATION* operation, GetAttrib_Call* call)
{
	LONG status;
	DWORD cbAttrLen;
	BOOL autoAllocate;
	GetAttrib_Return ret;
	IRP* irp = operation->irp;

	ret.pbAttr = NULL;

	if (call->fpbAttrIsNULL)
		call->cbAttrLen = 0;

	autoAllocate = (call->cbAttrLen == SCARD_AUTOALLOCATE) ? TRUE : FALSE;

	if (call->cbAttrLen && !autoAllocate)
	{
		ret.pbAttr = (BYTE*) malloc(call->cbAttrLen);

		if (!ret.pbAttr)
			return SCARD_E_NO_MEMORY;
	}

	cbAttrLen = call->cbAttrLen;

	status = ret.ReturnCode = SCardGetAttrib(operation->hCard, call->dwAttrId,
			autoAllocate ? (LPBYTE) &(ret.pbAttr) : ret.pbAttr, &cbAttrLen);

	ret.cbAttrLen = cbAttrLen;

	smartcard_trace_get_attrib_return(smartcard, &ret, call->dwAttrId);

	if (ret.ReturnCode)
	{
		WLog_WARN(TAG, "SCardGetAttrib: %s (0x%08X) cbAttrLen: %d",
				SCardGetAttributeString(call->dwAttrId), call->dwAttrId, call->cbAttrLen);
		Stream_Zero(irp->output, 256);

		free(ret.pbAttr);
		return ret.ReturnCode;
	}

	if ((status = smartcard_pack_get_attrib_return(smartcard, irp->output, &ret)))
	{
		WLog_ERR(TAG, "smartcard_pack_get_attrib_return failed with error %lu", status);
		return status;
	}

	free(ret.pbAttr);
	return ret.ReturnCode;
}

static LONG smartcard_AccessStartedEvent_Decode(SMARTCARD_DEVICE* smartcard, SMARTCARD_OPERATION* operation, Long_Call* call)
{
	IRP* irp = operation->irp;

	if (!call)
		return STATUS_NO_MEMORY;

	if (Stream_GetRemainingLength(irp->input) < 4)
	{
		WLog_WARN(TAG, "AccessStartedEvent is too short: %d",
				   (int) Stream_GetRemainingLength(irp->input));
		return SCARD_F_INTERNAL_ERROR;
	}

	Stream_Read_UINT32(irp->input, call->LongValue); /* Unused (4 bytes) */
	return SCARD_S_SUCCESS;
}

static LONG smartcard_AccessStartedEvent_Call(SMARTCARD_DEVICE* smartcard, SMARTCARD_OPERATION* operation, Long_Call* call)
{
	if (!smartcard->StartedEvent)
		smartcard->StartedEvent = SCardAccessStartedEvent();

	if (!smartcard->StartedEvent)
		return SCARD_E_NO_SERVICE;

	return SCARD_S_SUCCESS;
}

static LONG smartcard_LocateCardsByATRA_Decode(SMARTCARD_DEVICE* smartcard, SMARTCARD_OPERATION* operation, LocateCardsByATRA_Call* call)
{
	LONG status;
	IRP* irp = operation->irp;

	if (!call)
		return STATUS_NO_MEMORY;

	if ((status = smartcard_unpack_locate_cards_by_atr_a_call(smartcard, irp->input, call)))
		WLog_ERR(TAG, "smartcard_unpack_locate_cards_by_atr_a_call failed with error %lu", status);
	smartcard_trace_locate_cards_by_atr_a_call(smartcard, call);
	operation->hContext = smartcard_scard_context_native_from_redir(smartcard, &(call->hContext));
	return status;
}

static LONG smartcard_LocateCardsByATRA_Call(SMARTCARD_DEVICE* smartcard, SMARTCARD_OPERATION* operation, LocateCardsByATRA_Call* call)
{
	LONG status;
	BOOL equal;
	DWORD i, j, k;
	GetStatusChange_Return ret;
	LPSCARD_READERSTATEA state = NULL;
	LPSCARD_READERSTATEA states = NULL;
	IRP* irp = operation->irp;

	states = (LPSCARD_READERSTATEA) calloc(call->cReaders, sizeof(SCARD_READERSTATEA));

	if (!states)
		return STATUS_NO_MEMORY;

	for (i = 0; i < call->cReaders; i++)
	{
		states[i].szReader = (LPCSTR) call->rgReaderStates[i].szReader;
		states[i].dwCurrentState = call->rgReaderStates[i].Common.dwCurrentState;
		states[i].dwEventState = call->rgReaderStates[i].Common.dwEventState;
		states[i].cbAtr = call->rgReaderStates[i].Common.cbAtr;
		CopyMemory(&(states[i].rgbAtr), &(call->rgReaderStates[i].Common.rgbAtr), 36);
	}

	status = ret.ReturnCode = SCardGetStatusChangeA(operation->hContext, 0x000001F4, states, call->cReaders);

	if (status && (status != SCARD_E_TIMEOUT) && (status != SCARD_E_CANCELLED))
	{
		call->cReaders = 0;
	}

	for (i = 0; i < call->cAtrs; i++)
	{
		for (j = 0; j < call->cReaders; j++)
		{
			equal = TRUE;

			for (k = 0; k < call->rgAtrMasks[i].cbAtr; k++)
			{
				if ((call->rgAtrMasks[i].rgbAtr[k] & call->rgAtrMasks[i].rgbMask[k]) !=
				    (states[j].rgbAtr[k] & call->rgAtrMasks[i].rgbMask[k]))
				{
					equal = FALSE;
					break;
				}
				if (equal)
				{
					states[j].dwEventState |= SCARD_STATE_ATRMATCH;
				}
			}
		}
	}

	ret.cReaders = call->cReaders;
	ret.rgReaderStates = (ReaderState_Return*) calloc(ret.cReaders, sizeof(ReaderState_Return));

	if (!ret.rgReaderStates)
		return STATUS_NO_MEMORY;

	for (i = 0; i < ret.cReaders; i++)
	{
		state = &states[i];
		ret.rgReaderStates[i].dwCurrentState = state->dwCurrentState;
		ret.rgReaderStates[i].dwEventState = state->dwEventState;
		ret.rgReaderStates[i].cbAtr = state->cbAtr;
		CopyMemory(&(ret.rgReaderStates[i].rgbAtr), &(state->rgbAtr), 32);
	}
	free(states);

	smartcard_trace_get_status_change_return(smartcard, &ret, FALSE);
	if ((status = smartcard_pack_get_status_change_return(smartcard, irp->output, &ret)))
	{
		WLog_ERR(TAG, "smartcard_pack_get_status_change_return failed with error %lu", status);
		return status;
	}

	if (call->rgReaderStates)
	{
		for (i = 0; i < call->cReaders; i++)
		{
			state = (LPSCARD_READERSTATEA) &call->rgReaderStates[i];

			if (state->szReader) {
				free((void*) state->szReader);
				state->szReader = NULL;
			}
		}

		free(call->rgReaderStates);
		call->rgReaderStates = NULL;
	}

	free(ret.rgReaderStates);
	return ret.ReturnCode;
}

LONG smartcard_irp_device_control_decode(SMARTCARD_DEVICE* smartcard, SMARTCARD_OPERATION* operation)
{
	LONG status;
	UINT32 offset;
	void* call = NULL;
	UINT32 ioControlCode;
	UINT32 outputBufferLength;
	UINT32 inputBufferLength;
	IRP* irp = operation->irp;

	/* Device Control Request */

	if (Stream_GetRemainingLength(irp->input) < 32)
	{
		WLog_WARN(TAG, "Device Control Request is too short: %d",
				   (int) Stream_GetRemainingLength(irp->input));
		return SCARD_F_INTERNAL_ERROR;
	}

	Stream_Read_UINT32(irp->input, outputBufferLength); /* OutputBufferLength (4 bytes) */
	Stream_Read_UINT32(irp->input, inputBufferLength); /* InputBufferLength (4 bytes) */
	Stream_Read_UINT32(irp->input, ioControlCode); /* IoControlCode (4 bytes) */
	Stream_Seek(irp->input, 20); /* Padding (20 bytes) */
	operation->ioControlCode = ioControlCode;

	if (Stream_Length(irp->input) != (Stream_GetPosition(irp->input) + inputBufferLength))
	{
		WLog_WARN(TAG, "InputBufferLength mismatch: Actual: %d Expected: %d",
				Stream_Length(irp->input), Stream_GetPosition(irp->input) + inputBufferLength);
		return SCARD_F_INTERNAL_ERROR;
	}

	WLog_DBG(TAG, "%s (0x%08X) FileId: %d CompletionId: %d",
		smartcard_get_ioctl_string(ioControlCode, TRUE),
		ioControlCode, irp->FileId, irp->CompletionId);

	if ((ioControlCode != SCARD_IOCTL_ACCESSSTARTEDEVENT) &&
			(ioControlCode != SCARD_IOCTL_RELEASESTARTEDEVENT))
	{
		if ((status = smartcard_unpack_common_type_header(smartcard, irp->input)))
		{
			WLog_ERR(TAG, "smartcard_unpack_common_type_header failed with error %lu", status);
			return SCARD_F_INTERNAL_ERROR;
		}

		if ((status = smartcard_unpack_private_type_header(smartcard, irp->input)))
		{
			WLog_ERR(TAG, "smartcard_unpack_common_type_header failed with error %lu", status);
			return SCARD_F_INTERNAL_ERROR;
		}
	}

	/* Decode */

	switch (ioControlCode)
	{
		case SCARD_IOCTL_ESTABLISHCONTEXT:
			if (!(call = calloc(1, sizeof(EstablishContext_Call))))
			{
				WLog_ERR(TAG, "calloc failed!");
				return SCARD_E_NO_MEMORY;
			}
			status = smartcard_EstablishContext_Decode(smartcard, operation, (EstablishContext_Call*) call);
			break;

		case SCARD_IOCTL_RELEASECONTEXT:
			if (!(call = calloc(1, sizeof(Context_Call))))
			{
				WLog_ERR(TAG, "calloc failed!");
				return SCARD_E_NO_MEMORY;
			}
			status = smartcard_ReleaseContext_Decode(smartcard, operation, (Context_Call*) call);
			break;

		case SCARD_IOCTL_ISVALIDCONTEXT:
			if (!(call = calloc(1, sizeof(Context_Call))))
			{
				WLog_ERR(TAG, "calloc failed!");
				return SCARD_E_NO_MEMORY;
			}
			status = smartcard_IsValidContext_Decode(smartcard, operation, (Context_Call*) call);
			break;

		case SCARD_IOCTL_LISTREADERGROUPSA:
			status = SCARD_F_INTERNAL_ERROR;
			break;

		case SCARD_IOCTL_LISTREADERGROUPSW:
			status = SCARD_F_INTERNAL_ERROR;
			break;

		case SCARD_IOCTL_LISTREADERSA:
			if (!(call = calloc(1, sizeof(ListReaders_Call))))
			{
				WLog_ERR(TAG, "calloc failed!");
				return SCARD_E_NO_MEMORY;
			}
			status = smartcard_ListReadersA_Decode(smartcard, operation, (ListReaders_Call*) call);
			break;

		case SCARD_IOCTL_LISTREADERSW:
			if (!(call = calloc(1, sizeof(ListReaders_Call))))
			{
				WLog_ERR(TAG, "calloc failed!");
				return SCARD_E_NO_MEMORY;
			}
			status = smartcard_ListReadersW_Decode(smartcard, operation, (ListReaders_Call*) call);
			break;

		case SCARD_IOCTL_INTRODUCEREADERGROUPA:
			status = SCARD_F_INTERNAL_ERROR;
			break;

		case SCARD_IOCTL_INTRODUCEREADERGROUPW:
			status = SCARD_F_INTERNAL_ERROR;
			break;

		case SCARD_IOCTL_FORGETREADERGROUPA:
			status = SCARD_F_INTERNAL_ERROR;
			break;

		case SCARD_IOCTL_FORGETREADERGROUPW:
			status = SCARD_F_INTERNAL_ERROR;
			break;

		case SCARD_IOCTL_INTRODUCEREADERA:
			status = SCARD_F_INTERNAL_ERROR;
			break;

		case SCARD_IOCTL_INTRODUCEREADERW:
			status = SCARD_F_INTERNAL_ERROR;
			break;

		case SCARD_IOCTL_FORGETREADERA:
			status = SCARD_F_INTERNAL_ERROR;
			break;

		case SCARD_IOCTL_FORGETREADERW:
			status = SCARD_F_INTERNAL_ERROR;
			break;

		case SCARD_IOCTL_ADDREADERTOGROUPA:
			status = SCARD_F_INTERNAL_ERROR;
			break;

		case SCARD_IOCTL_ADDREADERTOGROUPW:
			status = SCARD_F_INTERNAL_ERROR;
			break;

		case SCARD_IOCTL_REMOVEREADERFROMGROUPA:
			status = SCARD_F_INTERNAL_ERROR;
			break;

		case SCARD_IOCTL_REMOVEREADERFROMGROUPW:
			status = SCARD_F_INTERNAL_ERROR;
			break;

		case SCARD_IOCTL_LOCATECARDSA:
			status = SCARD_F_INTERNAL_ERROR;
			break;

		case SCARD_IOCTL_LOCATECARDSW:
			status = SCARD_F_INTERNAL_ERROR;
			break;

		case SCARD_IOCTL_GETSTATUSCHANGEA:
			if (!(call = calloc(1, sizeof(GetStatusChangeA_Call))))
			{
				WLog_ERR(TAG, "calloc failed!");
				return SCARD_E_NO_MEMORY;
			}
			status = smartcard_GetStatusChangeA_Decode(smartcard, operation, (GetStatusChangeA_Call*) call);
			break;

		case SCARD_IOCTL_GETSTATUSCHANGEW:
			if (!(call = calloc(1, sizeof(GetStatusChangeW_Call))))
			{
				WLog_ERR(TAG, "calloc failed!");
				return SCARD_E_NO_MEMORY;
			}
			status = smartcard_GetStatusChangeW_Decode(smartcard, operation, (GetStatusChangeW_Call*) call);
			break;

		case SCARD_IOCTL_CANCEL:
			if (!(call = calloc(1, sizeof(Context_Call))))
			{
				WLog_ERR(TAG, "calloc failed!");
				return SCARD_E_NO_MEMORY;
			}
			status = smartcard_Cancel_Decode(smartcard, operation, (Context_Call*) call);
			break;

		case SCARD_IOCTL_CONNECTA:
			if (!(call = calloc(1, sizeof(ConnectA_Call))))
			{
				WLog_ERR(TAG, "calloc failed!");
				return SCARD_E_NO_MEMORY;
			}
			status = smartcard_ConnectA_Decode(smartcard, operation, (ConnectA_Call*) call);
			break;

		case SCARD_IOCTL_CONNECTW:
			if (!(call = calloc(1, sizeof(ConnectW_Call))))
			{
				WLog_ERR(TAG, "calloc failed!");
				return SCARD_E_NO_MEMORY;
			}
			status = smartcard_ConnectW_Decode(smartcard, operation, (ConnectW_Call*) call);
			break;

		case SCARD_IOCTL_RECONNECT:
			if (!(call = calloc(1, sizeof(Reconnect_Call))))
			{
				WLog_ERR(TAG, "calloc failed!");
				return SCARD_E_NO_MEMORY;
			}
			status = smartcard_Reconnect_Decode(smartcard, operation, (Reconnect_Call*) call);
			break;

		case SCARD_IOCTL_DISCONNECT:
			if (!(call = calloc(1, sizeof(HCardAndDisposition_Call))))
			{
				WLog_ERR(TAG, "calloc failed!");
				return SCARD_E_NO_MEMORY;
			}
			status = smartcard_Disconnect_Decode(smartcard, operation, (HCardAndDisposition_Call*) call);
			break;

		case SCARD_IOCTL_BEGINTRANSACTION:
			if (!(call = calloc(1, sizeof(HCardAndDisposition_Call))))
			{
				WLog_ERR(TAG, "calloc failed!");
				return SCARD_E_NO_MEMORY;
			}
			status = smartcard_BeginTransaction_Decode(smartcard, operation, (HCardAndDisposition_Call*) call);
			break;

		case SCARD_IOCTL_ENDTRANSACTION:
			if (!(call = calloc(1, sizeof(HCardAndDisposition_Call))))
			{
				WLog_ERR(TAG, "calloc failed!");
				return SCARD_E_NO_MEMORY;
			}
			status = smartcard_EndTransaction_Decode(smartcard, operation, (HCardAndDisposition_Call*) call);
			break;

		case SCARD_IOCTL_STATE:
			if (!(call = calloc(1, sizeof(State_Call))))
			{
				WLog_ERR(TAG, "calloc failed!");
				return SCARD_E_NO_MEMORY;
			}
			status = smartcard_State_Decode(smartcard, operation, (State_Call*) call);
			break;

		case SCARD_IOCTL_STATUSA:
			if (!(call = calloc(1, sizeof(Status_Call))))
			{
				WLog_ERR(TAG, "calloc failed!");
				return SCARD_E_NO_MEMORY;
			}
			status = smartcard_StatusA_Decode(smartcard, operation, (Status_Call*) call);
			break;

		case SCARD_IOCTL_STATUSW:
			if (!(call = calloc(1, sizeof(Status_Call))))
			{
				WLog_ERR(TAG, "calloc failed!");
				return SCARD_E_NO_MEMORY;
			}
			status = smartcard_StatusW_Decode(smartcard, operation, (Status_Call*) call);
			break;

		case SCARD_IOCTL_TRANSMIT:
			if (!(call = calloc(1, sizeof(Transmit_Call))))
			{
				WLog_ERR(TAG, "calloc failed!");
				return SCARD_E_NO_MEMORY;
			}
			status = smartcard_Transmit_Decode(smartcard, operation, (Transmit_Call*) call);
			break;

		case SCARD_IOCTL_CONTROL:
			if (!(call = calloc(1, sizeof(Control_Call))))
			{
				WLog_ERR(TAG, "calloc failed!");
				return SCARD_E_NO_MEMORY;
			}
			status = smartcard_Control_Decode(smartcard, operation, (Control_Call*) call);
			break;

		case SCARD_IOCTL_GETATTRIB:
			if (!(call = calloc(1, sizeof(GetAttrib_Call))))
			{
				WLog_ERR(TAG, "calloc failed!");
				return SCARD_E_NO_MEMORY;
			}
			status = smartcard_GetAttrib_Decode(smartcard, operation, (GetAttrib_Call*) call);
			break;

		case SCARD_IOCTL_SETATTRIB:
			status = SCARD_F_INTERNAL_ERROR;
			break;

		case SCARD_IOCTL_ACCESSSTARTEDEVENT:
			if (!(call = calloc(1, sizeof(Long_Call))))
			{
				WLog_ERR(TAG, "calloc failed!");
				return SCARD_E_NO_MEMORY;
			}
			status = smartcard_AccessStartedEvent_Decode(smartcard, operation, (Long_Call*) call);
			break;

		case SCARD_IOCTL_LOCATECARDSBYATRA:
			if (!(call = calloc(1, sizeof(LocateCardsByATRA_Call))))
			{
				WLog_ERR(TAG, "calloc failed!");
				return SCARD_E_NO_MEMORY;
			}
			status = smartcard_LocateCardsByATRA_Decode(smartcard, operation, (LocateCardsByATRA_Call*) call);
			break;

		case SCARD_IOCTL_LOCATECARDSBYATRW:
			status = SCARD_F_INTERNAL_ERROR;
			break;

		case SCARD_IOCTL_READCACHEA:
			status = SCARD_F_INTERNAL_ERROR;
			break;

		case SCARD_IOCTL_READCACHEW:
			status = SCARD_F_INTERNAL_ERROR;
			break;

		case SCARD_IOCTL_WRITECACHEA:
			status = SCARD_F_INTERNAL_ERROR;
			break;

		case SCARD_IOCTL_WRITECACHEW:
			status = SCARD_F_INTERNAL_ERROR;
			break;

		case SCARD_IOCTL_GETTRANSMITCOUNT:
			status = SCARD_F_INTERNAL_ERROR;
			break;

		case SCARD_IOCTL_RELEASESTARTEDEVENT:
			status = SCARD_F_INTERNAL_ERROR;
			break;

		case SCARD_IOCTL_GETREADERICON:
			status = SCARD_F_INTERNAL_ERROR;
			break;

		case SCARD_IOCTL_GETDEVICETYPEID:
			status = SCARD_F_INTERNAL_ERROR;
			break;

		default:
			status = SCARD_F_INTERNAL_ERROR;
			break;
	}

	if ((ioControlCode != SCARD_IOCTL_ACCESSSTARTEDEVENT) &&
			(ioControlCode != SCARD_IOCTL_RELEASESTARTEDEVENT))
	{
		offset = (RDPDR_DEVICE_IO_REQUEST_LENGTH + RDPDR_DEVICE_IO_CONTROL_REQ_HDR_LENGTH);
		smartcard_unpack_read_size_align(smartcard, irp->input,
					Stream_GetPosition(irp->input) - offset, 8);
	}

	if (((size_t) Stream_GetPosition(irp->input)) < Stream_Length(irp->input))
	{
		UINT32 difference;
		difference = (int)(Stream_Length(irp->input) - Stream_GetPosition(irp->input));
		WLog_WARN(TAG, "IRP was not fully parsed %s (0x%08X): Actual: %d, Expected: %d, Difference: %d",
				smartcard_get_ioctl_string(ioControlCode, TRUE), ioControlCode,
				(int) Stream_GetPosition(irp->input), (int) Stream_Length(irp->input), difference);
		winpr_HexDump(TAG, WLOG_WARN, Stream_Pointer(irp->input), difference);
	}

	if (((size_t) Stream_GetPosition(irp->input)) > Stream_Length(irp->input))
	{
		UINT32 difference;
		difference = (int)(Stream_GetPosition(irp->input) - Stream_Length(irp->input));
		WLog_WARN(TAG, "IRP was parsed beyond its end %s (0x%08X): Actual: %d, Expected: %d, Difference: %d",
				smartcard_get_ioctl_string(ioControlCode, TRUE), ioControlCode,
				(int) Stream_GetPosition(irp->input), (int) Stream_Length(irp->input), difference);
	}

	if (status != SCARD_S_SUCCESS)
	{
		free(call);
		call = NULL;
	}

	operation->call = call;
	return status;
}

LONG smartcard_irp_device_control_call(SMARTCARD_DEVICE* smartcard, SMARTCARD_OPERATION* operation)
{
	IRP* irp;
	LONG result;
	UINT32 offset;
	ULONG_PTR* call;
	UINT32 ioControlCode;
	UINT32 outputBufferLength;
	UINT32 objectBufferLength;
	irp = operation->irp;
	call = operation->call;
	ioControlCode = operation->ioControlCode;

	/**
	 * [MS-RDPESC] 3.2.5.1: Sending Outgoing Messages:
	 * the output buffer length SHOULD be set to 2048
	 *
	 * Since it's a SHOULD and not a MUST, we don't care
	 * about it, but we still reserve at least 2048 bytes.
	 */
	Stream_EnsureRemainingCapacity(irp->output, 2048);

	/* Device Control Response */
	Stream_Seek_UINT32(irp->output); /* OutputBufferLength (4 bytes) */
	Stream_Seek(irp->output, SMARTCARD_COMMON_TYPE_HEADER_LENGTH); /* CommonTypeHeader (8 bytes) */
	Stream_Seek(irp->output, SMARTCARD_PRIVATE_TYPE_HEADER_LENGTH); /* PrivateTypeHeader (8 bytes) */
	Stream_Seek_UINT32(irp->output); /* Result (4 bytes) */

	/* Call */

	switch (ioControlCode)
	{
		case SCARD_IOCTL_ESTABLISHCONTEXT:
			result = smartcard_EstablishContext_Call(smartcard, operation, (EstablishContext_Call*) call);
			break;

		case SCARD_IOCTL_RELEASECONTEXT:
			result = smartcard_ReleaseContext_Call(smartcard, operation, (Context_Call*) call);
			break;

		case SCARD_IOCTL_ISVALIDCONTEXT:
			result = smartcard_IsValidContext_Call(smartcard, operation, (Context_Call*) call);
			break;

		case SCARD_IOCTL_LISTREADERGROUPSA:
			result = SCARD_F_INTERNAL_ERROR;
			break;

		case SCARD_IOCTL_LISTREADERGROUPSW:
			result = SCARD_F_INTERNAL_ERROR;
			break;

		case SCARD_IOCTL_LISTREADERSA:
			result = smartcard_ListReadersA_Call(smartcard, operation, (ListReaders_Call*) call);
			break;

		case SCARD_IOCTL_LISTREADERSW:
			result = smartcard_ListReadersW_Call(smartcard, operation, (ListReaders_Call*) call);
			break;

		case SCARD_IOCTL_INTRODUCEREADERGROUPA:
			result = SCARD_F_INTERNAL_ERROR;
			break;

		case SCARD_IOCTL_INTRODUCEREADERGROUPW:
			result = SCARD_F_INTERNAL_ERROR;
			break;

		case SCARD_IOCTL_FORGETREADERGROUPA:
			result = SCARD_F_INTERNAL_ERROR;
			break;

		case SCARD_IOCTL_FORGETREADERGROUPW:
			result = SCARD_F_INTERNAL_ERROR;
			break;

		case SCARD_IOCTL_INTRODUCEREADERA:
			result = SCARD_F_INTERNAL_ERROR;
			break;

		case SCARD_IOCTL_INTRODUCEREADERW:
			result = SCARD_F_INTERNAL_ERROR;
			break;

		case SCARD_IOCTL_FORGETREADERA:
			result = SCARD_F_INTERNAL_ERROR;
			break;

		case SCARD_IOCTL_FORGETREADERW:
			result = SCARD_F_INTERNAL_ERROR;
			break;

		case SCARD_IOCTL_ADDREADERTOGROUPA:
			result = SCARD_F_INTERNAL_ERROR;
			break;

		case SCARD_IOCTL_ADDREADERTOGROUPW:
			result = SCARD_F_INTERNAL_ERROR;
			break;

		case SCARD_IOCTL_REMOVEREADERFROMGROUPA:
			result = SCARD_F_INTERNAL_ERROR;
			break;

		case SCARD_IOCTL_REMOVEREADERFROMGROUPW:
			result = SCARD_F_INTERNAL_ERROR;
			break;

		case SCARD_IOCTL_LOCATECARDSA:
			result = SCARD_F_INTERNAL_ERROR;
			break;

		case SCARD_IOCTL_LOCATECARDSW:
			result = SCARD_F_INTERNAL_ERROR;
			break;

		case SCARD_IOCTL_GETSTATUSCHANGEA:
			result = smartcard_GetStatusChangeA_Call(smartcard, operation, (GetStatusChangeA_Call*) call);
			break;

		case SCARD_IOCTL_GETSTATUSCHANGEW:
			result = smartcard_GetStatusChangeW_Call(smartcard, operation, (GetStatusChangeW_Call*) call);
			break;

		case SCARD_IOCTL_CANCEL:
			result = smartcard_Cancel_Call(smartcard, operation, (Context_Call*) call);
			break;

		case SCARD_IOCTL_CONNECTA:
			result = smartcard_ConnectA_Call(smartcard, operation, (ConnectA_Call*) call);
			break;

		case SCARD_IOCTL_CONNECTW:
			result = smartcard_ConnectW_Call(smartcard, operation, (ConnectW_Call*) call);
			break;

		case SCARD_IOCTL_RECONNECT:
			result = smartcard_Reconnect_Call(smartcard, operation, (Reconnect_Call*) call);
			break;

		case SCARD_IOCTL_DISCONNECT:
			result = smartcard_Disconnect_Call(smartcard, operation, (HCardAndDisposition_Call*) call);
			break;

		case SCARD_IOCTL_BEGINTRANSACTION:
			result = smartcard_BeginTransaction_Call(smartcard, operation, (HCardAndDisposition_Call*) call);
			break;

		case SCARD_IOCTL_ENDTRANSACTION:
			result = smartcard_EndTransaction_Call(smartcard, operation, (HCardAndDisposition_Call*) call);
			break;

		case SCARD_IOCTL_STATE:
			result = smartcard_State_Call(smartcard, operation, (State_Call*) call);
			break;

		case SCARD_IOCTL_STATUSA:
			result = smartcard_StatusA_Call(smartcard, operation, (Status_Call*) call);
			break;

		case SCARD_IOCTL_STATUSW:
			result = smartcard_StatusW_Call(smartcard, operation, (Status_Call*) call);
			break;

		case SCARD_IOCTL_TRANSMIT:
			result = smartcard_Transmit_Call(smartcard, operation, (Transmit_Call*) call);
			break;

		case SCARD_IOCTL_CONTROL:
			result = smartcard_Control_Call(smartcard, operation, (Control_Call*) call);
			break;

		case SCARD_IOCTL_GETATTRIB:
			result = smartcard_GetAttrib_Call(smartcard, operation, (GetAttrib_Call*) call);
			break;

		case SCARD_IOCTL_SETATTRIB:
			result = SCARD_F_INTERNAL_ERROR;
			break;

		case SCARD_IOCTL_ACCESSSTARTEDEVENT:
			result = smartcard_AccessStartedEvent_Call(smartcard, operation, (Long_Call*) call);
			break;

		case SCARD_IOCTL_LOCATECARDSBYATRA:
			result = smartcard_LocateCardsByATRA_Call(smartcard, operation, (LocateCardsByATRA_Call*) call);
			break;

		case SCARD_IOCTL_LOCATECARDSBYATRW:
			result = SCARD_F_INTERNAL_ERROR;
			break;

		case SCARD_IOCTL_READCACHEA:
			result = SCARD_F_INTERNAL_ERROR;
			break;

		case SCARD_IOCTL_READCACHEW:
			result = SCARD_F_INTERNAL_ERROR;
			break;

		case SCARD_IOCTL_WRITECACHEA:
			result = SCARD_F_INTERNAL_ERROR;
			break;

		case SCARD_IOCTL_WRITECACHEW:
			result = SCARD_F_INTERNAL_ERROR;
			break;

		case SCARD_IOCTL_GETTRANSMITCOUNT:
			result = SCARD_F_INTERNAL_ERROR;
			break;

		case SCARD_IOCTL_RELEASESTARTEDEVENT:
			result = SCARD_F_INTERNAL_ERROR;
			break;

		case SCARD_IOCTL_GETREADERICON:
			result = SCARD_F_INTERNAL_ERROR;
			break;

		case SCARD_IOCTL_GETDEVICETYPEID:
			result = SCARD_F_INTERNAL_ERROR;
			break;

		default:
			result = STATUS_UNSUCCESSFUL;
			break;
	}

	free(call);

	/**
	 * [MS-RPCE] 2.2.6.3 Primitive Type Serialization
	 * The type MUST be aligned on an 8-byte boundary. If the size of the
	 * primitive type is not a multiple of 8 bytes, the data MUST be padded.
	 */

	if ((ioControlCode != SCARD_IOCTL_ACCESSSTARTEDEVENT) &&
			(ioControlCode != SCARD_IOCTL_RELEASESTARTEDEVENT))
	{
		offset = (RDPDR_DEVICE_IO_RESPONSE_LENGTH + RDPDR_DEVICE_IO_CONTROL_RSP_HDR_LENGTH);
		smartcard_pack_write_size_align(smartcard, irp->output, Stream_GetPosition(irp->output) - offset, 8);
	}

	if ((result != SCARD_S_SUCCESS) && (result != SCARD_E_TIMEOUT) &&
			(result != SCARD_E_NO_READERS_AVAILABLE) && (result != SCARD_E_NO_SERVICE))
	{
		WLog_WARN(TAG, "IRP failure: %s (0x%08X), status: %s (0x%08X)",
			smartcard_get_ioctl_string(ioControlCode, TRUE), ioControlCode,
			SCardGetErrorString(result), result);
	}

	irp->IoStatus = 0;

	if ((result & 0xC0000000) == 0xC0000000)
	{
		/* NTSTATUS error */
		irp->IoStatus = (UINT32)result;
		Stream_SetPosition(irp->output, RDPDR_DEVICE_IO_RESPONSE_LENGTH);
		WLog_WARN(TAG, "IRP failure: %s (0x%08X), ntstatus: 0x%08X",
			smartcard_get_ioctl_string(ioControlCode, TRUE), ioControlCode, result);
	}

	Stream_SealLength(irp->output);
	outputBufferLength = Stream_Length(irp->output) - RDPDR_DEVICE_IO_RESPONSE_LENGTH - 4;
	objectBufferLength = outputBufferLength - RDPDR_DEVICE_IO_RESPONSE_LENGTH;
	Stream_SetPosition(irp->output, RDPDR_DEVICE_IO_RESPONSE_LENGTH);

	/* Device Control Response */
	Stream_Write_UINT32(irp->output, outputBufferLength); /* OutputBufferLength (4 bytes) */
	if ((result = smartcard_pack_common_type_header(smartcard, irp->output))) /* CommonTypeHeader (8 bytes) */
	{
		WLog_ERR(TAG, "smartcard_pack_common_type_header failed with error %lu", result);
		return result;
	}
	if ((result = smartcard_pack_private_type_header(smartcard, irp->output, objectBufferLength))) /* PrivateTypeHeader (8 bytes) */
	{
		WLog_ERR(TAG, "smartcard_pack_private_type_header failed with error %lu", result);
		return result;
	}

	Stream_Write_UINT32(irp->output, result); /* Result (4 bytes) */
	Stream_SetPosition(irp->output, Stream_Length(irp->output));

	return SCARD_S_SUCCESS;
}
<|MERGE_RESOLUTION|>--- conflicted
+++ resolved
@@ -354,7 +354,6 @@
 		call->mszGroups = NULL;
 	}
 
-<<<<<<< HEAD
 	if (status)
 	{
 		WLog_ERR(TAG, "SCardListReadersA failed with error %lu", status);
@@ -367,10 +366,6 @@
 		WLog_ERR(TAG, "smartcard_pack_list_readers_return failed with error %lu", status);
 		return status;
 	}
-=======
-	smartcard_trace_list_readers_return(smartcard, &ret, FALSE);
-	status = smartcard_pack_list_readers_return(smartcard, irp->output, &ret);
->>>>>>> ee41790d
 
 	if (mszReaders)
 		SCardFreeMemory(operation->hContext, mszReaders);
@@ -420,7 +415,6 @@
 		call->mszGroups = NULL;
 	}
 
-<<<<<<< HEAD
 	if (status)
 	{
 		WLog_ERR(TAG, "SCardListReadersW failed with error %lu", status);
@@ -434,10 +428,6 @@
 		WLog_ERR(TAG, "smartcard_pack_list_readers_return failed with error %lu", status);
 		return status;
 	}
-=======
-	smartcard_trace_list_readers_return(smartcard, &ret, TRUE);
-	status = smartcard_pack_list_readers_return(smartcard, irp->output, &ret);
->>>>>>> ee41790d
 
 	if (mszReaders)
 		SCardFreeMemory(operation->hContext, mszReaders);
