/**
 * FreeRDP: A Remote Desktop Protocol Implementation
 * Smartcard Device Service Virtual Channel
 *
 * Copyright 2011 O.S. Systems Software Ltda.
 * Copyright 2011 Eduardo Fiss Beloni <beloni@ossystems.com.br>
 * Copyright 2011 Anthony Tong <atong@trustedcs.com>
 * Copyright 2015 Thincast Technologies GmbH
 * Copyright 2015 DI (FH) Martin Haimberger <martin.haimberger@thincast.com>
 *
 * Licensed under the Apache License, Version 2.0 (the "License");
 * you may not use this file except in compliance with the License.
 * You may obtain a copy of the License at
 *
 *     http://www.apache.org/licenses/LICENSE-2.0
 *
 * Unless required by applicable law or agreed to in writing, software
 * distributed under the License is distributed on an "AS IS" BASIS,
 * WITHOUT WARRANTIES OR CONDITIONS OF ANY KIND, either express or implied.
 * See the License for the specific language governing permissions and
 * limitations under the License.
 */

#ifdef HAVE_CONFIG_H
#include "config.h"
#endif

#include <winpr/crt.h>
#include <winpr/smartcard.h>
#include <winpr/environment.h>

#include <freerdp/channels/rdpdr.h>

#include "smartcard_main.h"

void* smartcard_context_thread(SMARTCARD_CONTEXT* pContext)
{
	DWORD nCount;
	LONG status;
    DWORD waitStatus;
	HANDLE hEvents[2];
	wMessage message;
	SMARTCARD_DEVICE* smartcard;
	SMARTCARD_OPERATION* operation;
	WIN32ERROR error = CHANNEL_RC_OK;

	smartcard = pContext->smartcard;

	nCount = 0;
	hEvents[nCount++] = MessageQueue_Event(pContext->IrpQueue);

	while (1)
	{
        waitStatus = WaitForMultipleObjects(nCount, hEvents, FALSE, INFINITE);

        if (waitStatus == WAIT_FAILED)
        {
            error = GetLastError();
            WLog_ERR(TAG, "WaitForMultipleObjects failed with error %lu!", error);
            break;
        }

        waitStatus = WaitForSingleObject(MessageQueue_Event(pContext->IrpQueue), 0);

        if (waitStatus == WAIT_FAILED)
        {
            error = GetLastError();
            WLog_ERR(TAG, "WaitForSingleObject failed with error %lu!", error);
            break;
        }

		if (waitStatus == WAIT_OBJECT_0)
		{
			if (!MessageQueue_Peek(pContext->IrpQueue, &message, TRUE))
			{
				WLog_ERR(TAG, "MessageQueue_Peek failed!");
				status = ERROR_INTERNAL_ERROR;
				break;
			}


			if (message.id == WMQ_QUIT)
				break;

			operation = (SMARTCARD_OPERATION*) message.wParam;

			if (operation)
			{
				if ((status = smartcard_irp_device_control_call(smartcard, operation)))
				{
					WLog_ERR(TAG, "smartcard_irp_device_control_call failed with error %lu", status);
					break;
				}

				if (!Queue_Enqueue(smartcard->CompletedIrpQueue, (void*) operation->irp))
				{
					WLog_ERR(TAG, "Queue_Enqueue failed!");
					status = ERROR_INTERNAL_ERROR;
					break;

				}

				free(operation);
			}
		}
	}

	if (status && smartcard->rdpcontext)
		setChannelError(smartcard->rdpcontext, error, "smartcard_context_thread reported an error");

	ExitThread((DWORD)status);
	return NULL;
}

SMARTCARD_CONTEXT* smartcard_context_new(SMARTCARD_DEVICE* smartcard, SCARDCONTEXT hContext)
{
	SMARTCARD_CONTEXT* pContext;

	pContext = (SMARTCARD_CONTEXT*) calloc(1, sizeof(SMARTCARD_CONTEXT));
	if (!pContext)
	{
		WLog_ERR(TAG, "calloc failed!");
		return pContext;
	}

	pContext->smartcard = smartcard;
	pContext->hContext = hContext;

	pContext->IrpQueue = MessageQueue_New(NULL);
	if (!pContext->IrpQueue)
	{
		WLog_ERR(TAG, "MessageQueue_New failed!");
		goto error_irpqueue;
	}

	pContext->thread = CreateThread(NULL, 0,
			(LPTHREAD_START_ROUTINE) smartcard_context_thread,
			pContext, 0, NULL);
	if (!pContext->thread)
	{
		WLog_ERR(TAG, "CreateThread failed!");
		goto error_thread;
	}

	return pContext;

error_thread:
	MessageQueue_Free(pContext->IrpQueue);
error_irpqueue:
	free(pContext);
	return NULL;
}

void smartcard_context_free(SMARTCARD_CONTEXT* pContext)
{
	if (!pContext)
		return;

	/* cancel blocking calls like SCardGetStatusChange */
	SCardCancel(pContext->hContext);
	if (MessageQueue_PostQuit(pContext->IrpQueue, 0))
		WaitForSingleObject(pContext->thread, INFINITE);
	CloseHandle(pContext->thread);

	MessageQueue_Free(pContext->IrpQueue);

	free(pContext);
}

<<<<<<< HEAD
static WIN32ERROR smartcard_free(DEVICE* device)
{
    WIN32ERROR error;
	SMARTCARD_DEVICE* smartcard = (SMARTCARD_DEVICE*) device;

	if (smartcard->IrpQueue)
	{
		if (MessageQueue_PostQuit(smartcard->IrpQueue, 0) && (WaitForSingleObject(smartcard->thread, INFINITE) == WAIT_FAILED))
        {
            error = GetLastError();
            WLog_ERR(TAG, "WaitForSingleObject failed with error %lu!", error);
            return error;
        }

		MessageQueue_Free(smartcard->IrpQueue);
		smartcard->IrpQueue = NULL;

		CloseHandle(smartcard->thread);
		smartcard->thread = NULL;
	}

	if (smartcard->device.data)
	{
		Stream_Free(smartcard->device.data, TRUE);
		smartcard->device.data = NULL;
	}

	ListDictionary_Free(smartcard->rgSCardContextList);
	ListDictionary_Free(smartcard->rgOutstandingMessages);
	Queue_Free(smartcard->CompletedIrpQueue);

	if (smartcard->StartedEvent)
	{
		SCardReleaseStartedEvent();
		smartcard->StartedEvent = NULL;
	}

	free(device);

    return CHANNEL_RC_OK;
}

/**
 * Initialization occurs when the protocol server sends a device announce message.
 * At that time, we need to cancel all outstanding IRPs.
 */

static WIN32ERROR smartcard_init(DEVICE* device)
{
=======
static void smartcard_release_all_contexts(SMARTCARD_DEVICE* smartcard) {
>>>>>>> ee41790d
	int index;
	int keyCount;
	ULONG_PTR* pKeys;
	SCARDCONTEXT hContext;
	SMARTCARD_CONTEXT* pContext;

	/**
	 * On protocol termination, the following actions are performed:
	 * For each context in rgSCardContextList, SCardCancel is called causing all SCardGetStatusChange calls to be processed.
	 * After that, SCardReleaseContext is called on each context and the context MUST be removed from rgSCardContextList.
	 */

	/**
	 * Call SCardCancel on existing contexts, unblocking all outstanding SCardGetStatusChange calls.
	 */

	if (ListDictionary_Count(smartcard->rgSCardContextList) > 0)
	{
		pKeys = NULL;
		keyCount = ListDictionary_GetKeys(smartcard->rgSCardContextList, &pKeys);

		for (index = 0; index < keyCount; index++)
		{
			pContext = (SMARTCARD_CONTEXT*) ListDictionary_GetItemValue(smartcard->rgSCardContextList, (void*) pKeys[index]);

			if (!pContext)
				continue;

			hContext = pContext->hContext;

			if (SCardIsValidContext(hContext) == SCARD_S_SUCCESS)
			{
				SCardCancel(hContext);
			}
		}

		free(pKeys);
	}

	/**
	 * Call SCardReleaseContext on remaining contexts and remove them from rgSCardContextList.
	 */

	if (ListDictionary_Count(smartcard->rgSCardContextList) > 0)
	{
		pKeys = NULL;
		keyCount = ListDictionary_GetKeys(smartcard->rgSCardContextList, &pKeys);

		for (index = 0; index < keyCount; index++)
		{
			pContext = (SMARTCARD_CONTEXT*) ListDictionary_Remove(smartcard->rgSCardContextList, (void*) pKeys[index]);

			if (!pContext)
				continue;

			hContext = pContext->hContext;

			if (SCardIsValidContext(hContext) == SCARD_S_SUCCESS)
			{
				SCardReleaseContext(hContext);
			}
		}

		free(pKeys);
	}
<<<<<<< HEAD
	return CHANNEL_RC_OK;
=======

}

static void smartcard_free(DEVICE* device)
{
	SMARTCARD_DEVICE* smartcard = (SMARTCARD_DEVICE*) device;

	/**
	 * Calling smartcard_release_all_contexts to unblock all operations waiting for transactions
	 * to unlock.
	 */
	smartcard_release_all_contexts(smartcard);

	/* Stopping all threads and cancelling all IRPs */

	if (smartcard->IrpQueue)
	{
		if (MessageQueue_PostQuit(smartcard->IrpQueue, 0))
			WaitForSingleObject(smartcard->thread, INFINITE);

		MessageQueue_Free(smartcard->IrpQueue);
		smartcard->IrpQueue = NULL;

		CloseHandle(smartcard->thread);
		smartcard->thread = NULL;
	}

	if (smartcard->device.data)
	{
		Stream_Free(smartcard->device.data, TRUE);
		smartcard->device.data = NULL;
	}

	ListDictionary_Free(smartcard->rgSCardContextList);
	ListDictionary_Free(smartcard->rgOutstandingMessages);
	Queue_Free(smartcard->CompletedIrpQueue);


	if (smartcard->StartedEvent)
	{
		SCardReleaseStartedEvent();
		smartcard->StartedEvent = NULL;
	}

	free(device);
}

/**
 * Initialization occurs when the protocol server sends a device announce message.
 * At that time, we need to cancel all outstanding IRPs.
 */

static void smartcard_init(DEVICE* device)
{
	SMARTCARD_DEVICE* smartcard = (SMARTCARD_DEVICE*) device;

	smartcard_release_all_contexts(smartcard);

>>>>>>> ee41790d
}

WIN32ERROR smartcard_complete_irp(SMARTCARD_DEVICE* smartcard, IRP* irp)
{
	void* key;

	key = (void*) (size_t) irp->CompletionId;
	ListDictionary_Remove(smartcard->rgOutstandingMessages, key);

	return irp->Complete(irp);
}

/**
 * Multiple threads and SCardGetStatusChange:
 * http://musclecard.996296.n3.nabble.com/Multiple-threads-and-SCardGetStatusChange-td4430.html
 */

WIN32ERROR smartcard_process_irp(SMARTCARD_DEVICE* smartcard, IRP* irp)
{
	void* key;
	LONG status;
	BOOL asyncIrp = FALSE;
	SMARTCARD_CONTEXT* pContext = NULL;
	SMARTCARD_OPERATION* operation = NULL;

	key = (void*) (size_t) irp->CompletionId;
	if (!ListDictionary_Add(smartcard->rgOutstandingMessages, key, irp))
	{
		WLog_ERR(TAG, "ListDictionary_Add failed!");
		return ERROR_INTERNAL_ERROR;
	}

	if (irp->MajorFunction == IRP_MJ_DEVICE_CONTROL)
	{
		operation = (SMARTCARD_OPERATION*) calloc(1, sizeof(SMARTCARD_OPERATION));

		if (!operation)
		{
			WLog_ERR(TAG, "calloc failed!");
			return CHANNEL_RC_NO_MEMORY;
		}

		operation->irp = irp;

		status = smartcard_irp_device_control_decode(smartcard, operation);

		if (status != SCARD_S_SUCCESS)
		{
			irp->IoStatus = (UINT32)STATUS_UNSUCCESSFUL;

			if (!Queue_Enqueue(smartcard->CompletedIrpQueue, (void*) irp))
			{
				WLog_ERR(TAG, "Queue_Enqueue failed!");
				return ERROR_INTERNAL_ERROR;
			}

			return CHANNEL_RC_OK;
		}

		asyncIrp = TRUE;

		/**
		 * The following matches mstsc's behavior of processing
		 * only certain requests asynchronously while processing
		 * those expected to return fast synchronously.
		 */

		switch (operation->ioControlCode)
		{
			case SCARD_IOCTL_ESTABLISHCONTEXT:
			case SCARD_IOCTL_RELEASECONTEXT:
			case SCARD_IOCTL_ISVALIDCONTEXT:
			case SCARD_IOCTL_LISTREADERGROUPSA:
			case SCARD_IOCTL_LISTREADERGROUPSW:
			case SCARD_IOCTL_LISTREADERSA:
			case SCARD_IOCTL_LISTREADERSW:
			case SCARD_IOCTL_INTRODUCEREADERGROUPA:
			case SCARD_IOCTL_INTRODUCEREADERGROUPW:
			case SCARD_IOCTL_FORGETREADERGROUPA:
			case SCARD_IOCTL_FORGETREADERGROUPW:
			case SCARD_IOCTL_INTRODUCEREADERA:
			case SCARD_IOCTL_INTRODUCEREADERW:
			case SCARD_IOCTL_FORGETREADERA:
			case SCARD_IOCTL_FORGETREADERW:
			case SCARD_IOCTL_ADDREADERTOGROUPA:
			case SCARD_IOCTL_ADDREADERTOGROUPW:
			case SCARD_IOCTL_REMOVEREADERFROMGROUPA:
			case SCARD_IOCTL_REMOVEREADERFROMGROUPW:
			case SCARD_IOCTL_LOCATECARDSA:
			case SCARD_IOCTL_LOCATECARDSW:
			case SCARD_IOCTL_LOCATECARDSBYATRA:
			case SCARD_IOCTL_LOCATECARDSBYATRW:
			case SCARD_IOCTL_CANCEL:
			case SCARD_IOCTL_READCACHEA:
			case SCARD_IOCTL_READCACHEW:
			case SCARD_IOCTL_WRITECACHEA:
			case SCARD_IOCTL_WRITECACHEW:
			case SCARD_IOCTL_GETREADERICON:
			case SCARD_IOCTL_GETDEVICETYPEID:
				asyncIrp = FALSE;
				break;

			case SCARD_IOCTL_GETSTATUSCHANGEA:
			case SCARD_IOCTL_GETSTATUSCHANGEW:
				asyncIrp = TRUE;
				break;

			case SCARD_IOCTL_CONNECTA:
			case SCARD_IOCTL_CONNECTW:
			case SCARD_IOCTL_RECONNECT:
			case SCARD_IOCTL_DISCONNECT:
			case SCARD_IOCTL_BEGINTRANSACTION:
			case SCARD_IOCTL_ENDTRANSACTION:
			case SCARD_IOCTL_STATE:
			case SCARD_IOCTL_STATUSA:
			case SCARD_IOCTL_STATUSW:
			case SCARD_IOCTL_TRANSMIT:
			case SCARD_IOCTL_CONTROL:
			case SCARD_IOCTL_GETATTRIB:
			case SCARD_IOCTL_SETATTRIB:
			case SCARD_IOCTL_GETTRANSMITCOUNT:
				asyncIrp = TRUE;
				break;

			case SCARD_IOCTL_ACCESSSTARTEDEVENT:
			case SCARD_IOCTL_RELEASESTARTEDEVENT:
				asyncIrp = FALSE;
				break;
		}

		pContext = ListDictionary_GetItemValue(smartcard->rgSCardContextList, (void*) operation->hContext);

		if (!pContext)
			asyncIrp = FALSE;

		if (!asyncIrp)
		{
			if ((status = smartcard_irp_device_control_call(smartcard, operation)))
			{
				WLog_ERR(TAG, "smartcard_irp_device_control_call failed with error %lu!", status);
				return (UINT32)status;
			}
			if (!Queue_Enqueue(smartcard->CompletedIrpQueue, (void*) irp))
			{
				WLog_ERR(TAG, "Queue_Enqueue failed!");
				return ERROR_INTERNAL_ERROR;
			}
			free(operation);
		}
		else
		{
			if (pContext)
			{
				if (!MessageQueue_Post(pContext->IrpQueue, NULL, 0, (void*) operation, NULL))
				{
					WLog_ERR(TAG, "MessageQueue_Post failed!");
					return ERROR_INTERNAL_ERROR;
				}
			}
		}
	}
	else
	{
		WLog_ERR(TAG, "Unexpected SmartCard IRP: MajorFunction 0x%08X MinorFunction: 0x%08X",
				 irp->MajorFunction, irp->MinorFunction);
		irp->IoStatus = (UINT32)STATUS_NOT_SUPPORTED;

		if (!Queue_Enqueue(smartcard->CompletedIrpQueue, (void*) irp))
		{
			WLog_ERR(TAG, "Queue_Enqueue failed!");
			return ERROR_INTERNAL_ERROR;
		}
	}
	return CHANNEL_RC_OK;
}

static void* smartcard_thread_func(void* arg)
{
	IRP* irp;
	DWORD nCount;
	DWORD status;
	HANDLE hEvents[2];
	wMessage message;
	SMARTCARD_DEVICE* smartcard = (SMARTCARD_DEVICE*) arg;
	WIN32ERROR error = CHANNEL_RC_OK;

	nCount = 0;
	hEvents[nCount++] = MessageQueue_Event(smartcard->IrpQueue);
	hEvents[nCount++] = Queue_Event(smartcard->CompletedIrpQueue);

	while (1)
	{
		status = WaitForMultipleObjects(nCount, hEvents, FALSE, INFINITE);

        if (status == WAIT_FAILED)
        {
            error = GetLastError();
            WLog_ERR(TAG, "WaitForMultipleObjects failed with error %lu!", error);
            break;
        }

        status = WaitForSingleObject(MessageQueue_Event(smartcard->IrpQueue), 0);

        if (status == WAIT_FAILED)
        {
            error = GetLastError();
            WLog_ERR(TAG, "WaitForSingleObject failed with error %lu!", error);
            break;
        }

        if (status == WAIT_OBJECT_0)
		{
			if (!MessageQueue_Peek(smartcard->IrpQueue, &message, TRUE))
			{
				WLog_ERR(TAG, "MessageQueue_Peek failed!");
				error = ERROR_INTERNAL_ERROR;
				break;
			}


			if (message.id == WMQ_QUIT)
			{
				while (1)
				{
                    status = WaitForSingleObject(Queue_Event(smartcard->CompletedIrpQueue), 0);

                    if (status == WAIT_FAILED)
                    {
                        error = GetLastError();
                        WLog_ERR(TAG, "WaitForSingleObject failed with error %lu!", error);
                        goto out;
                    }

                    if (status == WAIT_TIMEOUT)
                        break;

                    irp = (IRP*) Queue_Dequeue(smartcard->CompletedIrpQueue);

					if (irp)
					{
						if (irp->thread)
						{
							status = WaitForSingleObject(irp->thread, INFINITE);

                            if (status == WAIT_FAILED)
                            {
                                error = GetLastError();
                                WLog_ERR(TAG, "WaitForSingleObject failed with error %lu!", error);
                                goto out;
                            }

							CloseHandle(irp->thread);
							irp->thread = NULL;
						}

						if ((error = smartcard_complete_irp(smartcard, irp)))
						{
							WLog_ERR(TAG, "smartcard_complete_irp failed with error %lu!", error);
							goto out;
						}
					}
				}

				break;
			}

			irp = (IRP*) message.wParam;

			if (irp)
			{
				if ((error = smartcard_process_irp(smartcard, irp)))
				{
					WLog_ERR(TAG, "smartcard_process_irp failed with error %lu!", error);
					goto out;
				}
			}
		}

        status = WaitForSingleObject(Queue_Event(smartcard->CompletedIrpQueue), 0);

        if (status == WAIT_FAILED)
        {
            error = GetLastError();
            WLog_ERR(TAG, "WaitForSingleObject failed with error %lu!", error);
            break;
        }

        if (status == WAIT_OBJECT_0)
        {

            irp = (IRP*) Queue_Dequeue(smartcard->CompletedIrpQueue);

			if (irp)
			{
				if (irp->thread)
				{
					status = WaitForSingleObject(irp->thread, INFINITE);

                    if (status == WAIT_FAILED)
                    {
                        error = GetLastError();
                        WLog_ERR(TAG, "WaitForSingleObject failed with error %lu!", error);
                        break;
                    }

					CloseHandle(irp->thread);
					irp->thread = NULL;
				}

				if ((error = smartcard_complete_irp(smartcard, irp)))
				{
					WLog_ERR(TAG, "smartcard_complete_irp failed with error %lu!", error);
					goto out;
				}
			}
		}
	}
out:
	if (error && smartcard->rdpcontext)
		setChannelError(smartcard->rdpcontext, error, "smartcard_thread_func reported an error");

	ExitThread((DWORD)error);
	return NULL;
}

static WIN32ERROR smartcard_irp_request(DEVICE* device, IRP* irp)
{
	SMARTCARD_DEVICE* smartcard = (SMARTCARD_DEVICE*) device;
	if (!MessageQueue_Post(smartcard->IrpQueue, NULL, 0, (void*) irp, NULL))
	{
		WLog_ERR(TAG, "MessageQueue_Post failed!");
		return ERROR_INTERNAL_ERROR;
	}
	return CHANNEL_RC_OK;
}

/* smartcard is always built-in */
#define DeviceServiceEntry	smartcard_DeviceServiceEntry

WIN32ERROR DeviceServiceEntry(PDEVICE_SERVICE_ENTRY_POINTS pEntryPoints)
{
	char* name;
	char* path;
	size_t length;
	int ck;
	RDPDR_SMARTCARD* device;
	SMARTCARD_DEVICE* smartcard;
	WIN32ERROR error = CHANNEL_RC_NO_MEMORY;

	device = (RDPDR_SMARTCARD*) pEntryPoints->device;

	name = device->Name;
	path = device->Path;

	smartcard = (SMARTCARD_DEVICE*) calloc(1, sizeof(SMARTCARD_DEVICE));
	if (!smartcard)
	{
		WLog_ERR(TAG, "calloc failed!");
		return CHANNEL_RC_NO_MEMORY;
	}

	smartcard->device.type = RDPDR_DTYP_SMARTCARD;
	smartcard->device.name = "SCARD";
	smartcard->device.IRPRequest = smartcard_irp_request;
	smartcard->device.Init = smartcard_init;
	smartcard->device.Free = smartcard_free;
	smartcard->rdpcontext = pEntryPoints->rdpcontext;

	length = strlen(smartcard->device.name);
	smartcard->device.data = Stream_New(NULL, length + 1);
	if (!smartcard->device.data)
	{
		WLog_ERR(TAG, "Stream_New failed!");
		goto error_device_data;
	}

	Stream_Write(smartcard->device.data, "SCARD", 6);

	smartcard->name = NULL;
	smartcard->path = NULL;

	if (path)
	{
		smartcard->path = path;
		smartcard->name = name;
	}
	else if (name)
	{
		if (1 == sscanf(name, "%d", &ck))
			smartcard->path = name;
		else
			smartcard->name = name;
	}

	smartcard->IrpQueue = MessageQueue_New(NULL);
	if (!smartcard->IrpQueue)
	{
		WLog_ERR(TAG, "MessageQueue_New failed!");
		goto error_irp_queue;
	}


	smartcard->CompletedIrpQueue = Queue_New(TRUE, -1, -1);
	if (!smartcard->CompletedIrpQueue)
	{
		WLog_ERR(TAG, "Queue_New failed!");
		goto error_completed_irp_queue;
	}

	smartcard->rgSCardContextList = ListDictionary_New(TRUE);
	if (!smartcard->rgSCardContextList)
	{
		WLog_ERR(TAG, "ListDictionary_New failed!");
		goto error_context_list;
	}

	ListDictionary_ValueObject(smartcard->rgSCardContextList)->fnObjectFree =
			(OBJECT_FREE_FN) smartcard_context_free;

	smartcard->rgOutstandingMessages = ListDictionary_New(TRUE);
	if (!smartcard->rgOutstandingMessages)
	{
		WLog_ERR(TAG, "ListDictionary_New failed!");
		goto error_outstanding_messages;
	}

	if ((error = pEntryPoints->RegisterDevice(pEntryPoints->devman, (DEVICE*) smartcard)))
	{
		WLog_ERR(TAG, "RegisterDevice failed!");
		goto error_outstanding_messages;
	}


	smartcard->thread = CreateThread(NULL, 0, (LPTHREAD_START_ROUTINE) smartcard_thread_func,
			smartcard, CREATE_SUSPENDED, NULL);
	if (!smartcard->thread)
	{
		WLog_ERR(TAG, "ListDictionary_New failed!");
		error = ERROR_INTERNAL_ERROR;
		goto error_thread;
	}

	ResumeThread(smartcard->thread);

	return CHANNEL_RC_OK;

error_thread:
	ListDictionary_Free(smartcard->rgOutstandingMessages);
error_outstanding_messages:
	ListDictionary_Free(smartcard->rgSCardContextList);
error_context_list:
	Queue_Free(smartcard->CompletedIrpQueue);
error_completed_irp_queue:
	MessageQueue_Free(smartcard->IrpQueue);
error_irp_queue:
	Stream_Free(smartcard->device.data, TRUE);
error_device_data:
	free(smartcard);
	return error;
}
<|MERGE_RESOLUTION|>--- conflicted
+++ resolved
@@ -158,8 +158,9 @@
 
 	/* cancel blocking calls like SCardGetStatusChange */
 	SCardCancel(pContext->hContext);
-	if (MessageQueue_PostQuit(pContext->IrpQueue, 0))
-		WaitForSingleObject(pContext->thread, INFINITE);
+	if (MessageQueue_PostQuit(pContext->IrpQueue, 0) && (WaitForSingleObject(pContext->thread, INFINITE) == WAIT_FAILED))
+		WLog_ERR(TAG, "WaitForSingleObject failed with error %lu!", GetLastError());
+
 	CloseHandle(pContext->thread);
 
 	MessageQueue_Free(pContext->IrpQueue);
@@ -167,59 +168,8 @@
 	free(pContext);
 }
 
-<<<<<<< HEAD
-static WIN32ERROR smartcard_free(DEVICE* device)
-{
-    WIN32ERROR error;
-	SMARTCARD_DEVICE* smartcard = (SMARTCARD_DEVICE*) device;
-
-	if (smartcard->IrpQueue)
-	{
-		if (MessageQueue_PostQuit(smartcard->IrpQueue, 0) && (WaitForSingleObject(smartcard->thread, INFINITE) == WAIT_FAILED))
-        {
-            error = GetLastError();
-            WLog_ERR(TAG, "WaitForSingleObject failed with error %lu!", error);
-            return error;
-        }
-
-		MessageQueue_Free(smartcard->IrpQueue);
-		smartcard->IrpQueue = NULL;
-
-		CloseHandle(smartcard->thread);
-		smartcard->thread = NULL;
-	}
-
-	if (smartcard->device.data)
-	{
-		Stream_Free(smartcard->device.data, TRUE);
-		smartcard->device.data = NULL;
-	}
-
-	ListDictionary_Free(smartcard->rgSCardContextList);
-	ListDictionary_Free(smartcard->rgOutstandingMessages);
-	Queue_Free(smartcard->CompletedIrpQueue);
-
-	if (smartcard->StartedEvent)
-	{
-		SCardReleaseStartedEvent();
-		smartcard->StartedEvent = NULL;
-	}
-
-	free(device);
-
-    return CHANNEL_RC_OK;
-}
-
-/**
- * Initialization occurs when the protocol server sends a device announce message.
- * At that time, we need to cancel all outstanding IRPs.
- */
-
-static WIN32ERROR smartcard_init(DEVICE* device)
-{
-=======
+
 static void smartcard_release_all_contexts(SMARTCARD_DEVICE* smartcard) {
->>>>>>> ee41790d
 	int index;
 	int keyCount;
 	ULONG_PTR* pKeys;
@@ -285,28 +235,31 @@
 
 		free(pKeys);
 	}
-<<<<<<< HEAD
-	return CHANNEL_RC_OK;
-=======
-
-}
-
-static void smartcard_free(DEVICE* device)
-{
+}
+
+
+static WIN32ERROR smartcard_free(DEVICE* device)
+{
+	WIN32ERROR error;
 	SMARTCARD_DEVICE* smartcard = (SMARTCARD_DEVICE*) device;
 
 	/**
 	 * Calling smartcard_release_all_contexts to unblock all operations waiting for transactions
 	 * to unlock.
 	 */
+
 	smartcard_release_all_contexts(smartcard);
 
 	/* Stopping all threads and cancelling all IRPs */
 
 	if (smartcard->IrpQueue)
 	{
-		if (MessageQueue_PostQuit(smartcard->IrpQueue, 0))
-			WaitForSingleObject(smartcard->thread, INFINITE);
+		if (MessageQueue_PostQuit(smartcard->IrpQueue, 0) && (WaitForSingleObject(smartcard->thread, INFINITE) == WAIT_FAILED))
+		{
+			error = GetLastError();
+			WLog_ERR(TAG, "WaitForSingleObject failed with error %lu!", error);
+			return error;
+		}
 
 		MessageQueue_Free(smartcard->IrpQueue);
 		smartcard->IrpQueue = NULL;
@@ -325,7 +278,6 @@
 	ListDictionary_Free(smartcard->rgOutstandingMessages);
 	Queue_Free(smartcard->CompletedIrpQueue);
 
-
 	if (smartcard->StartedEvent)
 	{
 		SCardReleaseStartedEvent();
@@ -333,6 +285,8 @@
 	}
 
 	free(device);
+
+	return CHANNEL_RC_OK;
 }
 
 /**
@@ -340,13 +294,13 @@
  * At that time, we need to cancel all outstanding IRPs.
  */
 
-static void smartcard_init(DEVICE* device)
+static WIN32ERROR smartcard_init(DEVICE* device)
 {
 	SMARTCARD_DEVICE* smartcard = (SMARTCARD_DEVICE*) device;
 
 	smartcard_release_all_contexts(smartcard);
 
->>>>>>> ee41790d
+	return CHANNEL_RC_OK;
 }
 
 WIN32ERROR smartcard_complete_irp(SMARTCARD_DEVICE* smartcard, IRP* irp)
