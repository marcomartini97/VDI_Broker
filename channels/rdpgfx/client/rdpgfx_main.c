/**
 * FreeRDP: A Remote Desktop Protocol Implementation
 * Graphics Pipeline Extension
 *
 * Copyright 2013-2014 Marc-Andre Moreau <marcandre.moreau@gmail.com>
 * Copyright 2015 Thincast Technologies GmbH
 * Copyright 2015 DI (FH) Martin Haimberger <martin.haimberger@thincast.com>
 *
 * Licensed under the Apache License, Version 2.0 (the "License");
 * you may not use this file except in compliance with the License.
 * You may obtain a copy of the License at
 *
 *     http://www.apache.org/licenses/LICENSE-2.0
 *
 * Unless required by applicable law or agreed to in writing, software
 * distributed under the License is distributed on an "AS IS" BASIS,
 * WITHOUT WARRANTIES OR CONDITIONS OF ANY KIND, either express or implied.
 * See the License for the specific language governing permissions and
 * limitations under the License.
 */

#ifdef HAVE_CONFIG_H
#include "config.h"
#endif

#include <assert.h>

#include <winpr/crt.h>
#include <winpr/wlog.h>
#include <winpr/print.h>
#include <winpr/synch.h>
#include <winpr/thread.h>
#include <winpr/stream.h>
#include <winpr/sysinfo.h>
#include <winpr/cmdline.h>
#include <winpr/collections.h>

#include <freerdp/addin.h>
#include <freerdp/channels/log.h>

#include "rdpgfx_common.h"
#include "rdpgfx_codec.h"

#include "rdpgfx_main.h"

<<<<<<< HEAD
WIN32ERROR rdpgfx_send_caps_advertise_pdu(RDPGFX_CHANNEL_CALLBACK* callback)
=======
#define TAG CHANNELS_TAG("rdpgfx.client")

int rdpgfx_send_caps_advertise_pdu(RDPGFX_CHANNEL_CALLBACK* callback)
>>>>>>> b06d83ba
{
	WIN32ERROR error;
	wStream* s;
	UINT16 index;
	RDPGFX_PLUGIN* gfx;
	RDPGFX_HEADER header;
	RDPGFX_CAPSET* capsSet;
	RDPGFX_CAPSET capsSets[2];
	RDPGFX_CAPS_ADVERTISE_PDU pdu;

	gfx = (RDPGFX_PLUGIN*) callback->plugin;

	header.flags = 0;
	header.cmdId = RDPGFX_CMDID_CAPSADVERTISE;

	pdu.capsSetCount = 0;
	pdu.capsSets = (RDPGFX_CAPSET*) capsSets;

	capsSet = &capsSets[pdu.capsSetCount++];
	capsSet->version = RDPGFX_CAPVERSION_8;
	capsSet->flags = 0;

	if (gfx->ThinClient)
		capsSet->flags |= RDPGFX_CAPS_FLAG_THINCLIENT;

	if (gfx->SmallCache)
		capsSet->flags |= RDPGFX_CAPS_FLAG_SMALL_CACHE;

	capsSet = &capsSets[pdu.capsSetCount++];
	capsSet->version = RDPGFX_CAPVERSION_81;
	capsSet->flags = 0;

	if (gfx->ThinClient)
		capsSet->flags |= RDPGFX_CAPS_FLAG_THINCLIENT;

	if (gfx->SmallCache)
		capsSet->flags |= RDPGFX_CAPS_FLAG_SMALL_CACHE;

	if (gfx->H264)
		capsSet->flags |= RDPGFX_CAPS_FLAG_H264ENABLED;

	header.pduLength = RDPGFX_HEADER_SIZE + 2 + (pdu.capsSetCount * RDPGFX_CAPSET_SIZE);

	WLog_DBG(TAG, "SendCapsAdvertisePdu");

	s = Stream_New(NULL, header.pduLength);
	if (!s)
	{
		WLog_ERR(TAG, "Stream_New failed!");
		return CHANNEL_RC_NO_MEMORY;
	}

	if ((error = rdpgfx_write_header(s, &header)))
	{
		WLog_ERR(TAG, "rdpgfx_write_header failed with error %lu!", error);
		return error;
	}

	/* RDPGFX_CAPS_ADVERTISE_PDU */

	Stream_Write_UINT16(s, pdu.capsSetCount); /* capsSetCount (2 bytes) */

	for (index = 0; index < pdu.capsSetCount; index++)
	{
		capsSet = &(pdu.capsSets[index]);
		Stream_Write_UINT32(s, capsSet->version); /* version (4 bytes) */
		Stream_Write_UINT32(s, 4); /* capsDataLength (4 bytes) */
		Stream_Write_UINT32(s, capsSet->flags); /* capsData (4 bytes) */
	}

	Stream_SealLength(s);

	error = callback->channel->Write(callback->channel, (UINT32) Stream_Length(s), Stream_Buffer(s), NULL);

	Stream_Free(s, TRUE);

	return error;
}

WIN32ERROR rdpgfx_recv_caps_confirm_pdu(RDPGFX_CHANNEL_CALLBACK* callback, wStream* s)
{
	RDPGFX_CAPSET capsSet;
	UINT32 capsDataLength;
	RDPGFX_CAPS_CONFIRM_PDU pdu;
	RDPGFX_PLUGIN* gfx = (RDPGFX_PLUGIN*) callback->plugin;

	pdu.capsSet = &capsSet;

	if (Stream_GetRemainingLength(s) < 12)
	{
		WLog_ERR(TAG, "not enought data!");
		return ERROR_INVALID_DATA;
	}

	Stream_Read_UINT32(s, capsSet.version); /* version (4 bytes) */
	Stream_Read_UINT32(s, capsDataLength); /* capsDataLength (4 bytes) */
	Stream_Read_UINT32(s, capsSet.flags); /* capsData (4 bytes) */
	
	/*TODO: interpret this answer*/

	WLog_DBG(TAG, "RecvCapsConfirmPdu: version: 0x%04X flags: 0x%04X",
			capsSet.version, capsSet.flags);

	return CHANNEL_RC_OK;
}

WIN32ERROR rdpgfx_send_frame_acknowledge_pdu(RDPGFX_CHANNEL_CALLBACK* callback, RDPGFX_FRAME_ACKNOWLEDGE_PDU* pdu)
{
	WIN32ERROR error;
	wStream* s;
	RDPGFX_HEADER header;
	RDPGFX_PLUGIN* gfx = (RDPGFX_PLUGIN*) callback->plugin;

	header.flags = 0;
	header.cmdId = RDPGFX_CMDID_FRAMEACKNOWLEDGE;
	header.pduLength = RDPGFX_HEADER_SIZE + 12;

	WLog_DBG(TAG, "SendFrameAcknowledgePdu: %d", pdu->frameId);

	s = Stream_New(NULL, header.pduLength);
	if (!s)
	{
		WLog_ERR(TAG, "Stream_New failed!");
		return CHANNEL_RC_NO_MEMORY;
	}

	if ((error = rdpgfx_write_header(s, &header)))
	{
		WLog_ERR(TAG, "rdpgfx_write_header failed with error %lu!", error);
		return error;
	}

	/* RDPGFX_FRAME_ACKNOWLEDGE_PDU */

	Stream_Write_UINT32(s, pdu->queueDepth); /* queueDepth (4 bytes) */
	Stream_Write_UINT32(s, pdu->frameId); /* frameId (4 bytes) */
	Stream_Write_UINT32(s, pdu->totalFramesDecoded); /* totalFramesDecoded (4 bytes) */

	error = callback->channel->Write(callback->channel, (UINT32) Stream_Length(s), Stream_Buffer(s), NULL);

	Stream_Free(s, TRUE);

	return error;
}

WIN32ERROR rdpgfx_recv_reset_graphics_pdu(RDPGFX_CHANNEL_CALLBACK* callback, wStream* s)
{
	int pad;
	UINT32 index;
	MONITOR_DEF* monitor;
	RDPGFX_RESET_GRAPHICS_PDU pdu;
	RDPGFX_PLUGIN* gfx = (RDPGFX_PLUGIN*) callback->plugin;
	RdpgfxClientContext* context = (RdpgfxClientContext*) gfx->iface.pInterface;
	WIN32ERROR error = CHANNEL_RC_OK;

	if (Stream_GetRemainingLength(s) < 12)
	{
		WLog_ERR(TAG, "not enought data!");
		return ERROR_INVALID_DATA;
	}

	Stream_Read_UINT32(s, pdu.width); /* width (4 bytes) */
	Stream_Read_UINT32(s, pdu.height); /* height (4 bytes) */
	Stream_Read_UINT32(s, pdu.monitorCount); /* monitorCount (4 bytes) */

	if (Stream_GetRemainingLength(s) < (pdu.monitorCount * 20))
	{
		WLog_ERR(TAG, "not enought data!");
		return ERROR_INVALID_DATA;
	}

	pdu.monitorDefArray = (MONITOR_DEF*) calloc(pdu.monitorCount, sizeof(MONITOR_DEF));

	if (!pdu.monitorDefArray)
	{
		WLog_ERR(TAG, "calloc failed!");
		return CHANNEL_RC_NO_MEMORY;
	}

	for (index = 0; index < pdu.monitorCount; index++)
	{
		monitor = &(pdu.monitorDefArray[index]);
		Stream_Read_UINT32(s, monitor->left); /* left (4 bytes) */
		Stream_Read_UINT32(s, monitor->top); /* top (4 bytes) */
		Stream_Read_UINT32(s, monitor->right); /* right (4 bytes) */
		Stream_Read_UINT32(s, monitor->bottom); /* bottom (4 bytes) */
		Stream_Read_UINT32(s, monitor->flags); /* flags (4 bytes) */
	}

	pad = 340 - (RDPGFX_HEADER_SIZE + 12 + (pdu.monitorCount * 20));

	if (Stream_GetRemainingLength(s) < (size_t) pad)
	{
		WLog_ERR(TAG, "Stream_GetRemainingLength failed!");
		free(pdu.monitorDefArray);
		return CHANNEL_RC_NO_MEMORY;
	}

	Stream_Seek(s, pad); /* pad (total size is 340 bytes) */

	WLog_DBG(TAG, "RecvResetGraphicsPdu: width: %d height: %d count: %d",
			pdu.width, pdu.height, pdu.monitorCount);

	if (context)
	{
		IFCALLRET(context->ResetGraphics, error, context, &pdu);
		if (error)
			WLog_ERR(TAG, "context->ResetGraphics failed with error %lu", error);
	}

	free(pdu.monitorDefArray);

	return error;
}

WIN32ERROR rdpgfx_recv_evict_cache_entry_pdu(RDPGFX_CHANNEL_CALLBACK* callback, wStream* s)
{
	RDPGFX_EVICT_CACHE_ENTRY_PDU pdu;
	RDPGFX_PLUGIN* gfx = (RDPGFX_PLUGIN*) callback->plugin;
	RdpgfxClientContext* context = (RdpgfxClientContext*) gfx->iface.pInterface;
	WIN32ERROR error = CHANNEL_RC_OK;

	if (Stream_GetRemainingLength(s) < 2)
	{
		WLog_ERR(TAG, "not enought data!");
		return ERROR_INVALID_DATA;
	}

	Stream_Read_UINT16(s, pdu.cacheSlot); /* cacheSlot (2 bytes) */

	WLog_DBG(TAG, "RecvEvictCacheEntryPdu: cacheSlot: %d", pdu.cacheSlot);

	if (context)
	{
		IFCALLRET(context->EvictCacheEntry, error, context, &pdu);
		if (error)
			WLog_ERR(TAG, "context->EvictCacheEntry failed with error %lu", error);
	}

	return error;
}

WIN32ERROR rdpgfx_recv_cache_import_reply_pdu(RDPGFX_CHANNEL_CALLBACK* callback, wStream* s)
{
	UINT16 index;
	RDPGFX_CACHE_IMPORT_REPLY_PDU pdu;
	RDPGFX_PLUGIN* gfx = (RDPGFX_PLUGIN*) callback->plugin;
	RdpgfxClientContext* context = (RdpgfxClientContext*) gfx->iface.pInterface;
	WIN32ERROR error = CHANNEL_RC_OK;

	if (Stream_GetRemainingLength(s) < 2)
	{
		WLog_ERR(TAG, "not enought data!");
		return ERROR_INVALID_DATA;
	}

	Stream_Read_UINT16(s, pdu.importedEntriesCount); /* cacheSlot (2 bytes) */

	if (Stream_GetRemainingLength(s) < (size_t) (pdu.importedEntriesCount * 2))
	{
		WLog_ERR(TAG, "not enought data!");
		return ERROR_INVALID_DATA;
	}

	pdu.cacheSlots = (UINT16*) calloc(pdu.importedEntriesCount, sizeof(UINT16));

	if (!pdu.cacheSlots)
	{
		WLog_ERR(TAG, "calloc failed!");
		return CHANNEL_RC_NO_MEMORY;
	}

	for (index = 0; index < pdu.importedEntriesCount; index++)
	{
		Stream_Read_UINT16(s, pdu.cacheSlots[index]); /* cacheSlot (2 bytes) */
	}

	WLog_DBG(TAG, "RecvCacheImportReplyPdu: importedEntriesCount: %d",
			pdu.importedEntriesCount);

	if (context)
	{
		IFCALLRET(context->CacheImportReply, error, context, &pdu);
		if (error)
			WLog_ERR(TAG, "context->CacheImportReply failed with error %lu", error);
	}

	free(pdu.cacheSlots);

	return error;
}

WIN32ERROR rdpgfx_recv_create_surface_pdu(RDPGFX_CHANNEL_CALLBACK* callback, wStream* s)
{
	RDPGFX_CREATE_SURFACE_PDU pdu;
	RDPGFX_PLUGIN* gfx = (RDPGFX_PLUGIN*) callback->plugin;
	RdpgfxClientContext* context = (RdpgfxClientContext*) gfx->iface.pInterface;
	WIN32ERROR error = CHANNEL_RC_OK;

	if (Stream_GetRemainingLength(s) < 7)
	{
		WLog_ERR(TAG, "not enought data!");
		return ERROR_INVALID_DATA;
	}

	Stream_Read_UINT16(s, pdu.surfaceId); /* surfaceId (2 bytes) */
	Stream_Read_UINT16(s, pdu.width); /* width (2 bytes) */
	Stream_Read_UINT16(s, pdu.height); /* height (2 bytes) */
	Stream_Read_UINT8(s, pdu.pixelFormat); /* RDPGFX_PIXELFORMAT (1 byte) */

	WLog_DBG(TAG, "RecvCreateSurfacePdu: surfaceId: %d width: %d height: %d pixelFormat: 0x%02X",
			pdu.surfaceId, pdu.width, pdu.height, pdu.pixelFormat);

	if (context)
	{
		IFCALLRET(context->CreateSurface, error, context, &pdu);
		if (error)
			WLog_ERR(TAG, "context->CreateSurface failed with error %lu", error);
	}

	return error;
}

WIN32ERROR rdpgfx_recv_delete_surface_pdu(RDPGFX_CHANNEL_CALLBACK* callback, wStream* s)
{
	RDPGFX_DELETE_SURFACE_PDU pdu;
	RDPGFX_PLUGIN* gfx = (RDPGFX_PLUGIN*) callback->plugin;
	RdpgfxClientContext* context = (RdpgfxClientContext*) gfx->iface.pInterface;
	WIN32ERROR error = CHANNEL_RC_OK;

	if (Stream_GetRemainingLength(s) < 2)
	{
		WLog_ERR(TAG, "not enought data!");
		return ERROR_INVALID_DATA;
	}

	Stream_Read_UINT16(s, pdu.surfaceId); /* surfaceId (2 bytes) */

	WLog_DBG(TAG, "RecvDeleteSurfacePdu: surfaceId: %d", pdu.surfaceId);

	if (context)
	{
		IFCALLRET(context->DeleteSurface, error, context, &pdu);
		if (error)
			WLog_ERR(TAG, "context->DeleteSurface failed with error %lu", error);
	}

	return error;
}

WIN32ERROR rdpgfx_recv_start_frame_pdu(RDPGFX_CHANNEL_CALLBACK* callback, wStream* s)
{
	RDPGFX_START_FRAME_PDU pdu;
	RDPGFX_PLUGIN* gfx = (RDPGFX_PLUGIN*) callback->plugin;
	RdpgfxClientContext* context = (RdpgfxClientContext*) gfx->iface.pInterface;
	WIN32ERROR error = CHANNEL_RC_OK;

	if (Stream_GetRemainingLength(s) < 8)
	{
		WLog_ERR(TAG, "not enought data!");
		return ERROR_INVALID_DATA;
	}

	Stream_Read_UINT32(s, pdu.timestamp); /* timestamp (4 bytes) */
	Stream_Read_UINT32(s, pdu.frameId); /* frameId (4 bytes) */

	WLog_DBG(TAG, "RecvStartFramePdu: frameId: %d timestamp: 0x%04X",
			pdu.frameId, pdu.timestamp);

	if (context)
	{
		IFCALLRET(context->StartFrame, error, context, &pdu);
		if (error)
			WLog_ERR(TAG, "context->StartFrame failed with error %lu", error);
	}

	gfx->UnacknowledgedFrames++;

	return error;
}

WIN32ERROR rdpgfx_recv_end_frame_pdu(RDPGFX_CHANNEL_CALLBACK* callback, wStream* s)
{
	RDPGFX_END_FRAME_PDU pdu;
	RDPGFX_FRAME_ACKNOWLEDGE_PDU ack;
	RDPGFX_PLUGIN* gfx = (RDPGFX_PLUGIN*) callback->plugin;
	RdpgfxClientContext* context = (RdpgfxClientContext*) gfx->iface.pInterface;
	WIN32ERROR error = CHANNEL_RC_OK;

	if (Stream_GetRemainingLength(s) < 4)
	{
		WLog_ERR(TAG, "not enought data!");
		return ERROR_INVALID_DATA;
	}

	Stream_Read_UINT32(s, pdu.frameId); /* frameId (4 bytes) */

	WLog_DBG(TAG, "RecvEndFramePdu: frameId: %d", pdu.frameId);

	if (context)
	{
		IFCALLRET(context->EndFrame, error, context, &pdu);
		if (error)
		{
			WLog_ERR(TAG, "context->EndFrame failed with error %lu", error);
			return error;
		}
	}

	gfx->UnacknowledgedFrames--;
	gfx->TotalDecodedFrames++;

	ack.frameId = pdu.frameId;
	ack.totalFramesDecoded = gfx->TotalDecodedFrames;

	//ack.queueDepth = SUSPEND_FRAME_ACKNOWLEDGEMENT;
	ack.queueDepth = QUEUE_DEPTH_UNAVAILABLE;

	if ((error = rdpgfx_send_frame_acknowledge_pdu(callback, &ack)))
		WLog_ERR(TAG, "rdpgfx_send_frame_acknowledge_pdu failed with error %lu", error);

	return error;
}

WIN32ERROR rdpgfx_recv_wire_to_surface_1_pdu(RDPGFX_CHANNEL_CALLBACK* callback, wStream* s)
{
	RDPGFX_SURFACE_COMMAND cmd;
	RDPGFX_WIRE_TO_SURFACE_PDU_1 pdu;
	RDPGFX_PLUGIN* gfx = (RDPGFX_PLUGIN*) callback->plugin;
	RdpgfxClientContext* context = (RdpgfxClientContext*) gfx->iface.pInterface;
	WIN32ERROR error;

	if (Stream_GetRemainingLength(s) < 17)
	{
		WLog_ERR(TAG, "not enought data!");
		return ERROR_INVALID_DATA;
	}

	Stream_Read_UINT16(s, pdu.surfaceId); /* surfaceId (2 bytes) */
	Stream_Read_UINT16(s, pdu.codecId); /* codecId (2 bytes) */
	Stream_Read_UINT8(s, pdu.pixelFormat); /* pixelFormat (1 byte) */

	if ((error = rdpgfx_read_rect16(s, &(pdu.destRect)))) /* destRect (8 bytes) */
	{
		WLog_ERR(TAG, "rdpgfx_read_rect16 failed with error %lu", error);
		return error;
	}

	Stream_Read_UINT32(s, pdu.bitmapDataLength); /* bitmapDataLength (4 bytes) */

	if (pdu.bitmapDataLength > Stream_GetRemainingLength(s))
	{
		WLog_ERR(TAG, "not enought data!");
		return ERROR_INVALID_DATA;
	}

	pdu.bitmapData = Stream_Pointer(s);
	Stream_Seek(s, pdu.bitmapDataLength);

	WLog_DBG(TAG, "RecvWireToSurface1Pdu: surfaceId: %d codecId: %s (0x%04X) pixelFormat: 0x%04X "
			"destRect: left: %d top: %d right: %d bottom: %d bitmapDataLength: %d",
			(int) pdu.surfaceId, rdpgfx_get_codec_id_string(pdu.codecId), pdu.codecId, pdu.pixelFormat,
			pdu.destRect.left, pdu.destRect.top, pdu.destRect.right, pdu.destRect.bottom,
			pdu.bitmapDataLength);

	cmd.surfaceId = pdu.surfaceId;
	cmd.codecId = pdu.codecId;
	cmd.contextId = 0;
	cmd.format = pdu.pixelFormat;
	cmd.left = pdu.destRect.left;
	cmd.top = pdu.destRect.top;
	cmd.right = pdu.destRect.right;
	cmd.bottom = pdu.destRect.bottom;
	cmd.width = cmd.right - cmd.left;
	cmd.height = cmd.bottom - cmd.top;
	cmd.length = pdu.bitmapDataLength;
	cmd.data = pdu.bitmapData;

	if (cmd.codecId == RDPGFX_CODECID_H264)
	{
		if ((error = rdpgfx_decode(gfx, &cmd)))
			WLog_ERR(TAG, "rdpgfx_decode failed with error %lu!", error);
	}
	else
	{
		if (context)
		{
			IFCALLRET(context->SurfaceCommand, error, context, &cmd);
			if (error)
				WLog_ERR(TAG, "context->SurfaceCommand failed with error %lu", error);
		}
	}

	return error;
}

WIN32ERROR rdpgfx_recv_wire_to_surface_2_pdu(RDPGFX_CHANNEL_CALLBACK* callback, wStream* s)
{
	RDPGFX_SURFACE_COMMAND cmd;
	RDPGFX_WIRE_TO_SURFACE_PDU_2 pdu;
	RDPGFX_PLUGIN* gfx = (RDPGFX_PLUGIN*) callback->plugin;
	RdpgfxClientContext* context = (RdpgfxClientContext*) gfx->iface.pInterface;
	WIN32ERROR error = CHANNEL_RC_OK;

	if (Stream_GetRemainingLength(s) < 13)
	{
		WLog_ERR(TAG, "not enought data!");
		return ERROR_INVALID_DATA;
	}

	Stream_Read_UINT16(s, pdu.surfaceId); /* surfaceId (2 bytes) */
	Stream_Read_UINT16(s, pdu.codecId); /* codecId (2 bytes) */
	Stream_Read_UINT32(s, pdu.codecContextId); /* codecContextId (4 bytes) */
	Stream_Read_UINT8(s, pdu.pixelFormat); /* pixelFormat (1 byte) */

	Stream_Read_UINT32(s, pdu.bitmapDataLength); /* bitmapDataLength (4 bytes) */

	pdu.bitmapData = Stream_Pointer(s);
	Stream_Seek(s, pdu.bitmapDataLength);

	WLog_DBG(TAG, "RecvWireToSurface2Pdu: surfaceId: %d codecId: %s (0x%04X) "
			"codecContextId: %d pixelFormat: 0x%04X bitmapDataLength: %d",
			(int) pdu.surfaceId, rdpgfx_get_codec_id_string(pdu.codecId), pdu.codecId,
			pdu.codecContextId, pdu.pixelFormat, pdu.bitmapDataLength);

	cmd.surfaceId = pdu.surfaceId;
	cmd.codecId = pdu.codecId;
	cmd.contextId = pdu.codecContextId;
	cmd.format = pdu.pixelFormat;
	cmd.left = 0;
	cmd.top = 0;
	cmd.right = 0;
	cmd.bottom = 0;
	cmd.width = 0;
	cmd.height = 0;
	cmd.length = pdu.bitmapDataLength;
	cmd.data = pdu.bitmapData;

	if (context)
	{
		IFCALLRET(context->SurfaceCommand, error, context, &cmd);
		if (error)
			WLog_ERR(TAG, "context->SurfaceCommand failed with error %lu", error);
	}

	return error;
}

WIN32ERROR rdpgfx_recv_delete_encoding_context_pdu(RDPGFX_CHANNEL_CALLBACK* callback, wStream* s)
{
	RDPGFX_DELETE_ENCODING_CONTEXT_PDU pdu;
	RDPGFX_PLUGIN* gfx = (RDPGFX_PLUGIN*) callback->plugin;
	RdpgfxClientContext* context = (RdpgfxClientContext*) gfx->iface.pInterface;
	WIN32ERROR error = CHANNEL_RC_OK;

	if (Stream_GetRemainingLength(s) < 6)
	{
		WLog_ERR(TAG, "not enought data!");
		return ERROR_INVALID_DATA;
	}

	Stream_Read_UINT16(s, pdu.surfaceId); /* surfaceId (2 bytes) */
	Stream_Read_UINT32(s, pdu.codecContextId); /* codecContextId (4 bytes) */

	WLog_DBG(TAG, "RecvDeleteEncodingContextPdu: surfaceId: %d codecContextId: %d",
			pdu.surfaceId, pdu.codecContextId);

	if (context)
	{
		IFCALLRET(context->DeleteEncodingContext, error, context, &pdu);
		if (error)
			WLog_ERR(TAG, "context->DeleteEncodingContext failed with error %lu", error);
	}

	return error;
}

WIN32ERROR rdpgfx_recv_solid_fill_pdu(RDPGFX_CHANNEL_CALLBACK* callback, wStream* s)
{
	UINT16 index;
	RDPGFX_RECT16* fillRect;
	RDPGFX_SOLID_FILL_PDU pdu;
	RDPGFX_PLUGIN* gfx = (RDPGFX_PLUGIN*) callback->plugin;
	RdpgfxClientContext* context = (RdpgfxClientContext*) gfx->iface.pInterface;
	WIN32ERROR error;

	if (Stream_GetRemainingLength(s) < 8)
	{
		WLog_ERR(TAG, "not enought data!");
		return ERROR_INVALID_DATA;
	}

	Stream_Read_UINT16(s, pdu.surfaceId); /* surfaceId (2 bytes) */
	if ((error = rdpgfx_read_color32(s, &(pdu.fillPixel)))) /* fillPixel (4 bytes) */
	{
		WLog_ERR(TAG, "rdpgfx_read_color32 failed with error %lu!", error);
		return error;
	}
	Stream_Read_UINT16(s, pdu.fillRectCount); /* fillRectCount (2 bytes) */

	if (Stream_GetRemainingLength(s) < (size_t) (pdu.fillRectCount * 8))
	{
		WLog_ERR(TAG, "not enought data!");
		return ERROR_INVALID_DATA;
	}

	pdu.fillRects = (RDPGFX_RECT16*) calloc(pdu.fillRectCount, sizeof(RDPGFX_RECT16));

	if (!pdu.fillRects)
	{
		WLog_ERR(TAG, "calloc failed!");
		return CHANNEL_RC_NO_MEMORY;
	}

	for (index = 0; index < pdu.fillRectCount; index++)
	{
		fillRect = &(pdu.fillRects[index]);
		if ((error = rdpgfx_read_rect16(s, fillRect)))
		{
			WLog_ERR(TAG, "rdpgfx_read_rect16 failed with error %lu!", error);
			free(pdu.fillRects);
			return error;
		}
	}

	WLog_DBG(TAG, "RecvSolidFillPdu: surfaceId: %d fillRectCount: %d",
			pdu.surfaceId, pdu.fillRectCount);

	if (context)
	{
		IFCALLRET(context->SolidFill, error, context, &pdu);
		if (error)
			WLog_ERR(TAG, "context->SolidFill failed with error %lu", error);
	}
	
	free(pdu.fillRects);

	return error;
}

WIN32ERROR rdpgfx_recv_surface_to_surface_pdu(RDPGFX_CHANNEL_CALLBACK* callback, wStream* s)
{
	UINT16 index;
	RDPGFX_POINT16* destPt;
	RDPGFX_SURFACE_TO_SURFACE_PDU pdu;
	RDPGFX_PLUGIN* gfx = (RDPGFX_PLUGIN*) callback->plugin;
	RdpgfxClientContext* context = (RdpgfxClientContext*) gfx->iface.pInterface;
	WIN32ERROR error;

	if (Stream_GetRemainingLength(s) < 14)
	{
		WLog_ERR(TAG, "not enought data!");
		return ERROR_INVALID_DATA;
	}

	Stream_Read_UINT16(s, pdu.surfaceIdSrc); /* surfaceIdSrc (2 bytes) */
	Stream_Read_UINT16(s, pdu.surfaceIdDest); /* surfaceIdDest (2 bytes) */
	if ((error = rdpgfx_read_rect16(s, &(pdu.rectSrc)))) /* rectSrc (8 bytes ) */
	{
		WLog_ERR(TAG, "rdpgfx_read_rect16 failed with error %lu!", error);
		return error;
	}

	Stream_Read_UINT16(s, pdu.destPtsCount); /* destPtsCount (2 bytes) */

	if (Stream_GetRemainingLength(s) < (size_t) (pdu.destPtsCount * 4))
	{
		WLog_ERR(TAG, "not enought data!");
		return ERROR_INVALID_DATA;
	}

	pdu.destPts = (RDPGFX_POINT16*) calloc(pdu.destPtsCount, sizeof(RDPGFX_POINT16));

	if (!pdu.destPts)
	{
		WLog_ERR(TAG, "calloc failed!");
		return CHANNEL_RC_NO_MEMORY;
	}

	for (index = 0; index < pdu.destPtsCount; index++)
	{
		destPt = &(pdu.destPts[index]);
		if ((error = rdpgfx_read_point16(s, destPt)))
		{
			WLog_ERR(TAG, "rdpgfx_read_point16 failed with error %lu!", error);
			free(pdu.destPts);
			return error;
		}
	}

	WLog_DBG(TAG, "RecvSurfaceToSurfacePdu: surfaceIdSrc: %d surfaceIdDest: %d "
			"left: %d top: %d right: %d bottom: %d destPtsCount: %d",
			pdu.surfaceIdSrc, pdu.surfaceIdDest,
			pdu.rectSrc.left, pdu.rectSrc.top, pdu.rectSrc.right, pdu.rectSrc.bottom,
			pdu.destPtsCount);

	if (context)
	{
		IFCALLRET(context->SurfaceToSurface, error, context, &pdu);
		if (error)
			WLog_ERR(TAG, "context->SurfaceToSurface failed with error %lu", error);
	}

	free(pdu.destPts);

	return error;
}

WIN32ERROR rdpgfx_recv_surface_to_cache_pdu(RDPGFX_CHANNEL_CALLBACK* callback, wStream* s)
{
	RDPGFX_SURFACE_TO_CACHE_PDU pdu;
	RDPGFX_PLUGIN* gfx = (RDPGFX_PLUGIN*) callback->plugin;
	RdpgfxClientContext* context = (RdpgfxClientContext*) gfx->iface.pInterface;
	WIN32ERROR error;

	if (Stream_GetRemainingLength(s) < 20)
	{
		WLog_ERR(TAG, "not enought data!");
		return ERROR_INVALID_DATA;
	}

	Stream_Read_UINT16(s, pdu.surfaceId); /* surfaceId (2 bytes) */
	Stream_Read_UINT64(s, pdu.cacheKey); /* cacheKey (8 bytes) */
	Stream_Read_UINT16(s, pdu.cacheSlot); /* cacheSlot (2 bytes) */
	if ((error = rdpgfx_read_rect16(s, &(pdu.rectSrc)))) /* rectSrc (8 bytes ) */
	{
		WLog_ERR(TAG, "rdpgfx_read_rect16 failed with error %lu!", error);
		return error;
	}

	WLog_DBG(TAG, "RecvSurfaceToCachePdu: surfaceId: %d cacheKey: 0x%08X cacheSlot: %d "
			"left: %d top: %d right: %d bottom: %d",
			pdu.surfaceId, (int) pdu.cacheKey, pdu.cacheSlot,
			pdu.rectSrc.left, pdu.rectSrc.top,
			pdu.rectSrc.right, pdu.rectSrc.bottom);

	if (context)
	{
		IFCALLRET(context->SurfaceToCache, error, context, &pdu);
		if (error)
			WLog_ERR(TAG, "context->SurfaceToCache failed with error %lu", error);
	}

	return error;
}

WIN32ERROR rdpgfx_recv_cache_to_surface_pdu(RDPGFX_CHANNEL_CALLBACK* callback, wStream* s)
{
	UINT16 index;
	RDPGFX_POINT16* destPt;
	RDPGFX_CACHE_TO_SURFACE_PDU pdu;
	RDPGFX_PLUGIN* gfx = (RDPGFX_PLUGIN*) callback->plugin;
	RdpgfxClientContext* context = (RdpgfxClientContext*) gfx->iface.pInterface;
	WIN32ERROR error = CHANNEL_RC_OK;

	if (Stream_GetRemainingLength(s) < 6)
	{
		WLog_ERR(TAG, "not enought data!");
		return ERROR_INVALID_DATA;
	}

	Stream_Read_UINT16(s, pdu.cacheSlot); /* cacheSlot (2 bytes) */
	Stream_Read_UINT16(s, pdu.surfaceId); /* surfaceId (2 bytes) */
	Stream_Read_UINT16(s, pdu.destPtsCount); /* destPtsCount (2 bytes) */

	if (Stream_GetRemainingLength(s) < (size_t) (pdu.destPtsCount * 4))
	{
		WLog_ERR(TAG, "not enought data!");
		return ERROR_INVALID_DATA;
	}

	pdu.destPts = (RDPGFX_POINT16*) calloc(pdu.destPtsCount, sizeof(RDPGFX_POINT16));

	if (!pdu.destPts)
	{
		WLog_ERR(TAG, "calloc failed!");
		return CHANNEL_RC_NO_MEMORY;
	}

	for (index = 0; index < pdu.destPtsCount; index++)
	{
		destPt = &(pdu.destPts[index]);
		if ((error = rdpgfx_read_point16(s, destPt)))
		{
			WLog_ERR(TAG, "rdpgfx_read_point16 failed with error %lu", error);
			free(pdu.destPts);
			return error;
		}
	}

	WLog_DBG(TAG, "RdpGfxRecvCacheToSurfacePdu: cacheSlot: %d surfaceId: %d destPtsCount: %d",
			pdu.cacheSlot, (int) pdu.surfaceId, pdu.destPtsCount);

	if (context)
	{
		IFCALLRET(context->CacheToSurface, error, context, &pdu);
		if (error)
			WLog_ERR(TAG, "context->CacheToSurface failed with error %lu", error);
	}

	free(pdu.destPts);

	return error;
}

WIN32ERROR rdpgfx_recv_map_surface_to_output_pdu(RDPGFX_CHANNEL_CALLBACK* callback, wStream* s)
{
	RDPGFX_MAP_SURFACE_TO_OUTPUT_PDU pdu;
	RDPGFX_PLUGIN* gfx = (RDPGFX_PLUGIN*) callback->plugin;
	RdpgfxClientContext* context = (RdpgfxClientContext*) gfx->iface.pInterface;
	WIN32ERROR error = CHANNEL_RC_OK;

	if (Stream_GetRemainingLength(s) < 12)
	{
		WLog_ERR(TAG, "not enought data!");
		return ERROR_INVALID_DATA;
	}

	Stream_Read_UINT16(s, pdu.surfaceId); /* surfaceId (2 bytes) */
	Stream_Read_UINT16(s, pdu.reserved); /* reserved (2 bytes) */
	Stream_Read_UINT32(s, pdu.outputOriginX); /* outputOriginX (4 bytes) */
	Stream_Read_UINT32(s, pdu.outputOriginY); /* outputOriginY (4 bytes) */

	WLog_DBG(TAG, "RecvMapSurfaceToOutputPdu: surfaceId: %d outputOriginX: %d outputOriginY: %d",
			(int) pdu.surfaceId, pdu.outputOriginX, pdu.outputOriginY);

	if (context)
	{
		IFCALLRET(context->MapSurfaceToOutput, error, context, &pdu);
		if (error)
			WLog_ERR(TAG, "context->MapSurfaceToOutput failed with error %lu", error);
	}

	return error;
}

WIN32ERROR rdpgfx_recv_map_surface_to_window_pdu(RDPGFX_CHANNEL_CALLBACK* callback, wStream* s)
{
	RDPGFX_MAP_SURFACE_TO_WINDOW_PDU pdu;
	RDPGFX_PLUGIN* gfx = (RDPGFX_PLUGIN*) callback->plugin;
	RdpgfxClientContext* context = (RdpgfxClientContext*) gfx->iface.pInterface;
	WIN32ERROR error = CHANNEL_RC_OK;

	if (Stream_GetRemainingLength(s) < 18)
	{
		WLog_ERR(TAG, "not enought data!");
		return ERROR_INVALID_DATA;
	}

	Stream_Read_UINT16(s, pdu.surfaceId); /* surfaceId (2 bytes) */
	Stream_Read_UINT64(s, pdu.windowId); /* windowId (8 bytes) */
	Stream_Read_UINT32(s, pdu.mappedWidth); /* mappedWidth (4 bytes) */
	Stream_Read_UINT32(s, pdu.mappedHeight); /* mappedHeight (4 bytes) */

	WLog_DBG(TAG, "RecvMapSurfaceToWindowPdu: surfaceId: %d windowId: 0x%04X mappedWidth: %d mappedHeight: %d",
			pdu.surfaceId, (int) pdu.windowId, pdu.mappedWidth, pdu.mappedHeight);

	if (context && context->MapSurfaceToWindow)
	{
		IFCALLRET(context->MapSurfaceToWindow, error, context, &pdu);
		if (error)
			WLog_ERR(TAG, "context->MapSurfaceToWindow failed with error %lu", error);
	}

	return error;
}

WIN32ERROR rdpgfx_recv_pdu(RDPGFX_CHANNEL_CALLBACK* callback, wStream* s)
{
	int beg, end;
	RDPGFX_HEADER header;
	RDPGFX_PLUGIN* gfx = (RDPGFX_PLUGIN*) callback->plugin;
	WIN32ERROR error;

	beg = Stream_GetPosition(s);

	if ((error = rdpgfx_read_header(s, &header)))
	{
		WLog_ERR(TAG, "rdpgfx_read_header failed with error %lu!", error);
		return error;
	}

#if 1
	WLog_DBG(TAG, "cmdId: %s (0x%04X) flags: 0x%04X pduLength: %d",
			rdpgfx_get_cmd_id_string(header.cmdId), header.cmdId, header.flags, header.pduLength);
#endif

	switch (header.cmdId)
	{
		case RDPGFX_CMDID_WIRETOSURFACE_1:
			if ((error = rdpgfx_recv_wire_to_surface_1_pdu(callback, s)))
				WLog_ERR(TAG, "rdpgfx_recv_wire_to_surface_1_pdu failed with error %lu!", error);
			break;

		case RDPGFX_CMDID_WIRETOSURFACE_2:
			if ((error = rdpgfx_recv_wire_to_surface_2_pdu(callback, s)))
				WLog_ERR(TAG, "rdpgfx_recv_wire_to_surface_2_pdu failed with error %lu!", error);
			break;

		case RDPGFX_CMDID_DELETEENCODINGCONTEXT:
			if ((error = rdpgfx_recv_delete_encoding_context_pdu(callback, s)))
				WLog_ERR(TAG, "rdpgfx_recv_delete_encoding_context_pdu failed with error %lu!", error);
			break;

		case RDPGFX_CMDID_SOLIDFILL:
			if ((error = rdpgfx_recv_solid_fill_pdu(callback, s)))
				WLog_ERR(TAG, "rdpgfx_recv_solid_fill_pdu failed with error %lu!", error);
			break;

		case RDPGFX_CMDID_SURFACETOSURFACE:
			if ((error = rdpgfx_recv_surface_to_surface_pdu(callback, s)))
				WLog_ERR(TAG, "rdpgfx_recv_surface_to_surface_pdu failed with error %lu!", error);
			break;

		case RDPGFX_CMDID_SURFACETOCACHE:
			if ((error = rdpgfx_recv_surface_to_cache_pdu(callback, s)))
				WLog_ERR(TAG, "rdpgfx_recv_surface_to_cache_pdu failed with error %lu!", error);
			break;

		case RDPGFX_CMDID_CACHETOSURFACE:
			if ((error = rdpgfx_recv_cache_to_surface_pdu(callback, s)))
				WLog_ERR(TAG, "rdpgfx_recv_cache_to_surface_pdu failed with error %lu!", error);
			break;

		case RDPGFX_CMDID_EVICTCACHEENTRY:
			if ((error = rdpgfx_recv_evict_cache_entry_pdu(callback, s)))
				WLog_ERR(TAG, "rdpgfx_recv_evict_cache_entry_pdu failed with error %lu!", error);
			break;

		case RDPGFX_CMDID_CREATESURFACE:
			if ((error = rdpgfx_recv_create_surface_pdu(callback, s)))
				WLog_ERR(TAG, "rdpgfx_recv_create_surface_pdu failed with error %lu!", error);
			break;

		case RDPGFX_CMDID_DELETESURFACE:
			if ((error = rdpgfx_recv_delete_surface_pdu(callback, s)))
				WLog_ERR(TAG, "rdpgfx_recv_delete_surface_pdu failed with error %lu!", error);
			break;

		case RDPGFX_CMDID_STARTFRAME:
			if ((error = rdpgfx_recv_start_frame_pdu(callback, s)))
				WLog_ERR(TAG, "rdpgfx_recv_start_frame_pdu failed with error %lu!", error);
			break;

		case RDPGFX_CMDID_ENDFRAME:
			if ((error = rdpgfx_recv_end_frame_pdu(callback, s)))
				WLog_ERR(TAG, "rdpgfx_recv_end_frame_pdu failed with error %lu!", error);
			break;

		case RDPGFX_CMDID_RESETGRAPHICS:
			if ((error = rdpgfx_recv_reset_graphics_pdu(callback, s)))
				WLog_ERR(TAG, "rdpgfx_recv_reset_graphics_pdu failed with error %lu!", error);
			break;

		case RDPGFX_CMDID_MAPSURFACETOOUTPUT:
			if ((error = rdpgfx_recv_map_surface_to_output_pdu(callback, s)))
				WLog_ERR(TAG, "rdpgfx_recv_map_surface_to_output_pdu failed with error %lu!", error);
			break;

		case RDPGFX_CMDID_CACHEIMPORTREPLY:
			if ((error = rdpgfx_recv_cache_import_reply_pdu(callback, s)))
				WLog_ERR(TAG, "rdpgfx_recv_cache_import_reply_pdu failed with error %lu!", error);
			break;

		case RDPGFX_CMDID_CAPSCONFIRM:
			if ((error = rdpgfx_recv_caps_confirm_pdu(callback, s)))
				WLog_ERR(TAG, "rdpgfx_recv_caps_confirm_pdu failed with error %lu!", error);
			break;

		case RDPGFX_CMDID_MAPSURFACETOWINDOW:
			if ((error = rdpgfx_recv_map_surface_to_window_pdu(callback, s)))
				WLog_ERR(TAG, "rdpgfx_recv_map_surface_to_window_pdu failed with error %lu!", error);
			break;

		default:
			error = CHANNEL_RC_BAD_PROC;
			break;
	}

	if (error)
	{
		WLog_ERR(TAG,  "Error while parsing GFX cmdId: %s (0x%04X)",
				 rdpgfx_get_cmd_id_string(header.cmdId), header.cmdId);
		return error;
	}

	end = Stream_GetPosition(s);

	if (end != (beg + header.pduLength))
	{
		WLog_ERR(TAG,  "Unexpected gfx pdu end: Actual: %d, Expected: %d",
				 end, (beg + header.pduLength));
		Stream_SetPosition(s, (beg + header.pduLength));
	}

	return error;
}

static WIN32ERROR rdpgfx_on_data_received(IWTSVirtualChannelCallback* pChannelCallback, wStream* data)
{
	wStream* s;
	int status = 0;
	UINT32 DstSize = 0;
	BYTE* pDstData = NULL;
	RDPGFX_CHANNEL_CALLBACK* callback = (RDPGFX_CHANNEL_CALLBACK*) pChannelCallback;
	RDPGFX_PLUGIN* gfx = (RDPGFX_PLUGIN*) callback->plugin;
	WIN32ERROR error = CHANNEL_RC_OK;

	status = zgfx_decompress(gfx->zgfx, Stream_Pointer(data), Stream_GetRemainingLength(data), &pDstData, &DstSize, 0);

	if (status < 0)
	{
		WLog_ERR(TAG, "zgfx_decompress failure! status: %d", status);
		return ERROR_INTERNAL_ERROR;
	}

	s = Stream_New(pDstData, DstSize);
	if (!s)
<<<<<<< HEAD
	{
		WLog_ERR(TAG, "calloc failed!");
		return CHANNEL_RC_NO_MEMORY;
	}
=======
		return 0;
>>>>>>> b06d83ba

	while (((size_t) Stream_GetPosition(s)) < Stream_Length(s))
	{
		if ((error = rdpgfx_recv_pdu(callback, s)))
		{
			WLog_ERR(TAG, "rdpgfx_recv_pdu failed with error %lu!", error);
			break;
		}
	}

	Stream_Free(s, TRUE);

	return error;
}

static WIN32ERROR rdpgfx_on_open(IWTSVirtualChannelCallback* pChannelCallback)
{
	RDPGFX_CHANNEL_CALLBACK* callback = (RDPGFX_CHANNEL_CALLBACK*) pChannelCallback;
	RDPGFX_PLUGIN* gfx = (RDPGFX_PLUGIN*) callback->plugin;

	WLog_DBG(TAG, "OnOpen");

	return rdpgfx_send_caps_advertise_pdu(callback);
}

static WIN32ERROR rdpgfx_on_close(IWTSVirtualChannelCallback* pChannelCallback)
{
	RDPGFX_CHANNEL_CALLBACK* callback = (RDPGFX_CHANNEL_CALLBACK*) pChannelCallback;
	RDPGFX_PLUGIN* gfx = (RDPGFX_PLUGIN*) callback->plugin;

	WLog_DBG(TAG, "OnClose");

	free(callback);

	return CHANNEL_RC_OK;
}

static WIN32ERROR rdpgfx_on_new_channel_connection(IWTSListenerCallback* pListenerCallback,
	IWTSVirtualChannel* pChannel, BYTE* Data, int* pbAccept,
	IWTSVirtualChannelCallback** ppCallback)
{
	RDPGFX_CHANNEL_CALLBACK* callback;
	RDPGFX_LISTENER_CALLBACK* listener_callback = (RDPGFX_LISTENER_CALLBACK*) pListenerCallback;

	callback = (RDPGFX_CHANNEL_CALLBACK*) calloc(1, sizeof(RDPGFX_CHANNEL_CALLBACK));

	if (!callback)
	{
		WLog_ERR(TAG, "calloc failed!");
		return CHANNEL_RC_NO_MEMORY;
	}

	callback->iface.OnDataReceived = rdpgfx_on_data_received;
	callback->iface.OnOpen = rdpgfx_on_open;
	callback->iface.OnClose = rdpgfx_on_close;
	callback->plugin = listener_callback->plugin;
	callback->channel_mgr = listener_callback->channel_mgr;
	callback->channel = pChannel;
	listener_callback->channel_callback = callback;

	*ppCallback = (IWTSVirtualChannelCallback*) callback;

	return CHANNEL_RC_OK;
}

static WIN32ERROR rdpgfx_plugin_initialize(IWTSPlugin* pPlugin, IWTSVirtualChannelManager* pChannelMgr)
{
	WIN32ERROR error;
	RDPGFX_PLUGIN* gfx = (RDPGFX_PLUGIN*) pPlugin;

	gfx->listener_callback = (RDPGFX_LISTENER_CALLBACK*) calloc(1, sizeof(RDPGFX_LISTENER_CALLBACK));

	if (!gfx->listener_callback)
	{
		WLog_ERR(TAG, "calloc failed!");
		return CHANNEL_RC_NO_MEMORY;
	}

	gfx->listener_callback->iface.OnNewChannelConnection = rdpgfx_on_new_channel_connection;
	gfx->listener_callback->plugin = pPlugin;
	gfx->listener_callback->channel_mgr = pChannelMgr;

	error = pChannelMgr->CreateListener(pChannelMgr, RDPGFX_DVC_CHANNEL_NAME, 0,
		(IWTSListenerCallback*) gfx->listener_callback, &(gfx->listener));

	gfx->listener->pInterface = gfx->iface.pInterface;

	WLog_DBG(TAG, "Initialize");

	return error;
}

static WIN32ERROR rdpgfx_plugin_terminated(IWTSPlugin* pPlugin)
{
	int count;
	int index;
	ULONG_PTR* pKeys = NULL;
	RDPGFX_PLUGIN* gfx = (RDPGFX_PLUGIN*) pPlugin;
	RdpgfxClientContext* context = (RdpgfxClientContext*) gfx->iface.pInterface;
	WIN32ERROR error = CHANNEL_RC_OK;

	WLog_DBG(TAG, "Terminated");

	if (gfx->listener_callback)
	{
		free(gfx->listener_callback);
		gfx->listener_callback = NULL;
	}

	if (gfx->zgfx)
	{
		zgfx_context_free(gfx->zgfx);
		gfx->zgfx = NULL;
	}

	count = HashTable_GetKeys(gfx->SurfaceTable, &pKeys);

	for (index = 0; index < count; index++)
	{
		RDPGFX_DELETE_SURFACE_PDU pdu;

		pdu.surfaceId = ((UINT16) pKeys[index]) - 1;

		if (context)
		{
			IFCALLRET(context->DeleteSurface, error, context, &pdu);
			if (error)
			{
				WLog_ERR(TAG, "context->DeleteSurface failed with error %lu", error);
				free(pKeys);
				free(context);
				free(gfx);
				return error;
			}
		}
	}

	free(pKeys);

	HashTable_Free(gfx->SurfaceTable);

	for (index = 0; index < gfx->MaxCacheSlot; index++)
	{
		if (gfx->CacheSlots[index])
		{
			RDPGFX_EVICT_CACHE_ENTRY_PDU pdu;

			pdu.cacheSlot = (UINT16) index;

			if (context)
			{
				IFCALLRET(context->EvictCacheEntry, error, context, &pdu);
				if (error)
				{
					WLog_ERR(TAG, "context->EvictCacheEntry failed with error %lu", error);
					free(context);
					free(gfx);
					return error;
				}
			}

			gfx->CacheSlots[index] = NULL;
		}
	}

	free(context);

	free(gfx);

	return CHANNEL_RC_OK;
}

WIN32ERROR rdpgfx_set_surface_data(RdpgfxClientContext* context, UINT16 surfaceId, void* pData)
{
	ULONG_PTR key;
	RDPGFX_PLUGIN* gfx = (RDPGFX_PLUGIN*) context->handle;

	key = ((ULONG_PTR) surfaceId) + 1;

	if (pData)
		HashTable_Add(gfx->SurfaceTable, (void*) key, pData);
	else
		HashTable_Remove(gfx->SurfaceTable, (void*) key);

	return CHANNEL_RC_OK;
}

WIN32ERROR rdpgfx_get_surface_ids(RdpgfxClientContext* context, UINT16** ppSurfaceIds, UINT16* count_out)
{
	int count;
	int index;
	UINT16* pSurfaceIds;
	ULONG_PTR* pKeys = NULL;
	RDPGFX_PLUGIN* gfx = (RDPGFX_PLUGIN*) context->handle;

	count = HashTable_GetKeys(gfx->SurfaceTable, &pKeys);

	if (count < 1)
	{
		*count_out = 0;
		return CHANNEL_RC_OK;
	}

	pSurfaceIds = (UINT16*) malloc(count * sizeof(UINT16));

	if (!pSurfaceIds)
	{
		WLog_ERR(TAG, "calloc failed!");
		return CHANNEL_RC_NO_MEMORY;
	}

	for (index = 0; index < count; index++)
	{
		pSurfaceIds[index] = pKeys[index] - 1;
	}

	free(pKeys);
	*ppSurfaceIds = pSurfaceIds;
	*count_out = (UINT16)count;

	return CHANNEL_RC_OK;
}

void* rdpgfx_get_surface_data(RdpgfxClientContext* context, UINT16 surfaceId)
{
	ULONG_PTR key;
	void* pData = NULL;
	RDPGFX_PLUGIN* gfx = (RDPGFX_PLUGIN*) context->handle;

	key = ((ULONG_PTR) surfaceId) + 1;

	pData = HashTable_GetItemValue(gfx->SurfaceTable, (void*) key);

	return pData;
}

WIN32ERROR rdpgfx_set_cache_slot_data(RdpgfxClientContext* context, UINT16 cacheSlot, void* pData)
{
	RDPGFX_PLUGIN* gfx = (RDPGFX_PLUGIN*) context->handle;

	if (cacheSlot >= gfx->MaxCacheSlot)
		return ERROR_INVALID_INDEX;

	gfx->CacheSlots[cacheSlot] = pData;

	return CHANNEL_RC_OK;
}

void* rdpgfx_get_cache_slot_data(RdpgfxClientContext* context, UINT16 cacheSlot)
{
	void* pData = NULL;
	RDPGFX_PLUGIN* gfx = (RDPGFX_PLUGIN*) context->handle;

	if (cacheSlot >= gfx->MaxCacheSlot)
		return NULL;

	pData = gfx->CacheSlots[cacheSlot];

	return pData;
}

#ifdef STATIC_CHANNELS
#define DVCPluginEntry		rdpgfx_DVCPluginEntry
#endif

WIN32ERROR DVCPluginEntry(IDRDYNVC_ENTRY_POINTS* pEntryPoints)
{
	WIN32ERROR error = CHANNEL_RC_OK;
	RDPGFX_PLUGIN* gfx;
	RdpgfxClientContext* context;

	gfx = (RDPGFX_PLUGIN*) pEntryPoints->GetPlugin(pEntryPoints, "rdpgfx");

	if (!gfx)
	{
		gfx = (RDPGFX_PLUGIN*) calloc(1, sizeof(RDPGFX_PLUGIN));

		if (!gfx)
		{
			WLog_ERR(TAG, "calloc failed!");
			return CHANNEL_RC_NO_MEMORY;
		}

		gfx->settings = (rdpSettings*) pEntryPoints->GetRdpSettings(pEntryPoints);

		gfx->iface.Initialize = rdpgfx_plugin_initialize;
		gfx->iface.Connected = NULL;
		gfx->iface.Disconnected = NULL;
		gfx->iface.Terminated = rdpgfx_plugin_terminated;

		gfx->SurfaceTable = HashTable_New(TRUE);

		if (!gfx->SurfaceTable)
		{
			free (gfx);
			WLog_ERR(TAG, "HashTable_New failed!");
			return CHANNEL_RC_NO_MEMORY;
		}

		gfx->ThinClient = gfx->settings->GfxThinClient;
		gfx->SmallCache = gfx->settings->GfxSmallCache;
		gfx->Progressive = gfx->settings->GfxProgressive;
		gfx->ProgressiveV2 = gfx->settings->GfxProgressiveV2;
		gfx->H264 = gfx->settings->GfxH264;

		if (gfx->H264)
			gfx->SmallCache = TRUE;

		if (gfx->SmallCache)
			gfx->ThinClient = FALSE;

		gfx->MaxCacheSlot = (gfx->ThinClient) ? 4096 : 25600;


		context = (RdpgfxClientContext*) calloc(1, sizeof(RdpgfxClientContext));

		if (!context)
		{
			free(gfx);
			WLog_ERR(TAG, "calloc failed!");
			return CHANNEL_RC_NO_MEMORY;
		}

		context->handle = (void*) gfx;

		context->GetSurfaceIds = rdpgfx_get_surface_ids;
		context->SetSurfaceData = rdpgfx_set_surface_data;
		context->GetSurfaceData = rdpgfx_get_surface_data;
		context->SetCacheSlotData = rdpgfx_set_cache_slot_data;
		context->GetCacheSlotData = rdpgfx_get_cache_slot_data;

		gfx->iface.pInterface = (void*) context;

		gfx->zgfx = zgfx_context_new(FALSE);

		if (!gfx->zgfx)
		{
			free(gfx);
			free(context);
			WLog_ERR(TAG, "zgfx_context_new failed!");
			return CHANNEL_RC_NO_MEMORY;
		}

		error = pEntryPoints->RegisterPlugin(pEntryPoints, "rdpgfx", (IWTSPlugin*) gfx);
	}

	return error;
}<|MERGE_RESOLUTION|>--- conflicted
+++ resolved
@@ -43,13 +43,9 @@
 
 #include "rdpgfx_main.h"
 
-<<<<<<< HEAD
+#define TAG CHANNELS_TAG("rdpgfx.client")
+
 WIN32ERROR rdpgfx_send_caps_advertise_pdu(RDPGFX_CHANNEL_CALLBACK* callback)
-=======
-#define TAG CHANNELS_TAG("rdpgfx.client")
-
-int rdpgfx_send_caps_advertise_pdu(RDPGFX_CHANNEL_CALLBACK* callback)
->>>>>>> b06d83ba
 {
 	WIN32ERROR error;
 	wStream* s;
@@ -1068,14 +1064,10 @@
 
 	s = Stream_New(pDstData, DstSize);
 	if (!s)
-<<<<<<< HEAD
 	{
 		WLog_ERR(TAG, "calloc failed!");
 		return CHANNEL_RC_NO_MEMORY;
 	}
-=======
-		return 0;
->>>>>>> b06d83ba
 
 	while (((size_t) Stream_GetPosition(s)) < Stream_Length(s))
 	{
