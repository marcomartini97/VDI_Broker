/**
 * FreeRDP: A Remote Desktop Protocol Implementation
 * Video Redirection Virtual Channel - Media Container
 *
 * Copyright 2010-2011 Vic Lee
 * Copyright 2012 Hewlett-Packard Development Company, L.P.
 * Copyright 2015 Thincast Technologies GmbH
 * Copyright 2015 DI (FH) Martin Haimberger <martin.haimberger@thincast.com>
 *
 * Licensed under the Apache License, Version 2.0 (the "License");
 * you may not use this file except in compliance with the License.
 * You may obtain a copy of the License at
 *
 *     http://www.apache.org/licenses/LICENSE-2.0
 *
 * Unless required by applicable law or agreed to in writing, software
 * distributed under the License is distributed on an "AS IS" BASIS,
 * WITHOUT WARRANTIES OR CONDITIONS OF ANY KIND, either express or implied.
 * See the License for the specific language governing permissions and
 * limitations under the License.
 */

#ifdef HAVE_CONFIG_H
#include "config.h"
#endif

#include <stdio.h>
#include <stdlib.h>
#include <string.h>
#include <signal.h>

#ifdef HAVE_UNISTD_H
#include <unistd.h>
#endif

#ifndef _WIN32
#include <sys/time.h>
#endif

#include <winpr/crt.h>
#include <winpr/synch.h>
#include <winpr/string.h>
#include <winpr/thread.h>
#include <winpr/stream.h>
#include <winpr/collections.h>

#include <freerdp/client/tsmf.h>

#include "tsmf_constants.h"
#include "tsmf_types.h"
#include "tsmf_decoder.h"
#include "tsmf_audio.h"
#include "tsmf_main.h"
#include "tsmf_codec.h"
#include "tsmf_media.h"

#define AUDIO_TOLERANCE 10000000LL

/* 1 second = 10,000,000 100ns units*/
#define VIDEO_ADJUST_MAX 10*1000*1000

#define MAX_ACK_TIME 666667

#define AUDIO_MIN_BUFFER_LEVEL 3
#define AUDIO_MAX_BUFFER_LEVEL 6

#define VIDEO_MIN_BUFFER_LEVEL 10
#define VIDEO_MAX_BUFFER_LEVEL 30

struct _TSMF_PRESENTATION
{
	BYTE presentation_id[GUID_SIZE];

	const char* audio_name;
	const char* audio_device;

	IWTSVirtualChannelCallback* channel_callback;

	UINT64 audio_start_time;
	UINT64 audio_end_time;

	UINT32 volume;
	UINT32 muted;

	wArrayList* stream_list;

	int x;
	int y;
	int width;
	int height;

	int nr_rects;
	void* rects;
};

struct _TSMF_STREAM
{
	UINT32 stream_id;

	TSMF_PRESENTATION* presentation;

	ITSMFDecoder* decoder;

	int major_type;
	int eos;
	UINT32 eos_message_id;
	IWTSVirtualChannelCallback* eos_channel_callback;
	int delayed_stop;
	UINT32 width;
	UINT32 height;

	ITSMFAudioDevice* audio;
	UINT32 sample_rate;
	UINT32 channels;
	UINT32 bits_per_sample;

	/* The start time of last played sample */
	UINT64 last_start_time;
	/* The end_time of last played sample */
	UINT64 last_end_time;
	/* Next sample should not start before this system time. */
	UINT64 next_start_time;

	UINT32 minBufferLevel;
	UINT32 maxBufferLevel;
	UINT32 currentBufferLevel;

	HANDLE play_thread;
	HANDLE ack_thread;
	HANDLE stopEvent;
	HANDLE ready;

	wQueue* sample_list;
	wQueue* sample_ack_list;
	rdpContext* rdpcontext;

	BOOL seeking;
};

struct _TSMF_SAMPLE
{
	UINT32 sample_id;
	UINT64 start_time;
	UINT64 end_time;
	UINT64 duration;
	UINT32 extensions;
	UINT32 data_size;
	BYTE* data;
	UINT32 decoded_size;
	UINT32 pixfmt;

	BOOL invalidTimestamps;

	TSMF_STREAM* stream;
	IWTSVirtualChannelCallback* channel_callback;
	UINT64 ack_time;
};

static wArrayList* presentation_list = NULL;
static int TERMINATING = 0;

static void _tsmf_presentation_free(TSMF_PRESENTATION* presentation);
static void _tsmf_stream_free(TSMF_STREAM* stream);

static UINT64 get_current_time(void)
{
	struct timeval tp;
	gettimeofday(&tp, 0);
	return ((UINT64)tp.tv_sec) * 10000000LL + ((UINT64)tp.tv_usec) * 10LL;
}

static TSMF_SAMPLE* tsmf_stream_pop_sample(TSMF_STREAM* stream, int sync)
{
	UINT32 index;
	UINT32 count;
	TSMF_STREAM* s;
	TSMF_SAMPLE* sample;
	BOOL pending = FALSE;
	TSMF_PRESENTATION* presentation = stream->presentation;

	if (!stream)
		return NULL;

	if (Queue_Count(stream->sample_list) < 1)
		return NULL;

	if (sync)
	{
		if (stream->decoder)
		{
			if (stream->decoder->GetDecodedData)
			{
				if (stream->major_type == TSMF_MAJOR_TYPE_AUDIO)
				{
					/* Check if some other stream has earlier sample that needs to be played first */
					/* Start time is more reliable than end time as some stream types seem to have incorrect
					 * end times from the server
					 */
					if (stream->last_start_time > AUDIO_TOLERANCE)
					{
						ArrayList_Lock(presentation->stream_list);
						count = ArrayList_Count(presentation->stream_list);

						for (index = 0; index < count; index++)
						{
							s = (TSMF_STREAM*) ArrayList_GetItem(presentation->stream_list, index);

							/* Start time is more reliable than end time as some stream types seem to have incorrect
							 * end times from the server
							 */
							if (s != stream && !s->eos && s->last_start_time &&
							    s->last_start_time < stream->last_start_time - AUDIO_TOLERANCE)
							{
								DEBUG_TSMF("Pending due to audio tolerance");
								pending = TRUE;
								break;
							}
						}

						ArrayList_Unlock(presentation->stream_list);
					}
				}
				else
				{
					/* Start time is more reliable than end time as some stream types seem to have incorrect
					 * end times from the server
					 */
					if (stream->last_start_time > presentation->audio_start_time)
					{
						DEBUG_TSMF("Pending due to stream start time > audio start time");
						pending = TRUE;
					}
				}
			}
		}
	}

	if (pending)
		return NULL;

	sample = (TSMF_SAMPLE*) Queue_Dequeue(stream->sample_list);

	/* Only update stream last end time if the sample end time is valid and greater than the current stream end time */
	if (sample && (sample->end_time > stream->last_end_time)
	    && (!sample->invalidTimestamps))
		stream->last_end_time = sample->end_time;

	/* Only update stream last start time if the sample start time is valid and greater than the current stream start time */
	if (sample && (sample->start_time > stream->last_start_time)
	    && (!sample->invalidTimestamps))
		stream->last_start_time = sample->start_time;

	return sample;
}

static void tsmf_sample_free(void* arg)
{
	TSMF_SAMPLE* sample = arg;

	if (!sample)
		return;

	free(sample->data);
	free(sample);
}

static BOOL tsmf_sample_ack(TSMF_SAMPLE* sample)
{
	if (!sample)
		return FALSE;

	return tsmf_playback_ack(sample->channel_callback, sample->sample_id,
	                         sample->duration, sample->data_size);
}

static BOOL tsmf_sample_queue_ack(TSMF_SAMPLE* sample)
{
	if (!sample)
		return FALSE;

	if (!sample->stream)
		return FALSE;

	return Queue_Enqueue(sample->stream->sample_ack_list, sample);
}

/* Returns TRUE if no more samples are currently available
 * Returns FALSE otherwise
 */
static BOOL tsmf_stream_process_ack(void* arg, BOOL force)
{
	TSMF_STREAM* stream = arg;
	TSMF_SAMPLE* sample;
	UINT64 ack_time;
	BOOL rc = FALSE;

	if (!stream)
		return TRUE;

	Queue_Lock(stream->sample_ack_list);
	sample = (TSMF_SAMPLE*) Queue_Peek(stream->sample_ack_list);

	if (!sample)
	{
		rc = TRUE;
		goto finally;
	}

	if (!force)
	{
		/* Do some min/max ack limiting if we have access to Buffer level information */
		if (stream->decoder && stream->decoder->BufferLevel)
		{
			/* Try to keep buffer level below max by withholding acks */
			if (stream->currentBufferLevel > stream->maxBufferLevel)
				goto finally;
			/* Try to keep buffer level above min by pushing acks through quickly */
			else if (stream->currentBufferLevel < stream->minBufferLevel)
				goto dequeue;
		}

		/* Time based acks only */
		ack_time = get_current_time();

		if (sample->ack_time > ack_time)
			goto finally;
	}

dequeue:
	sample = Queue_Dequeue(stream->sample_ack_list);

	if (sample)
	{
		tsmf_sample_ack(sample);
		tsmf_sample_free(sample);
	}

finally:
	Queue_Unlock(stream->sample_ack_list);
	return rc;
}

TSMF_PRESENTATION* tsmf_presentation_new(const BYTE* guid,
        IWTSVirtualChannelCallback* pChannelCallback)
{
	TSMF_PRESENTATION* presentation;

	if (!guid || !pChannelCallback)
		return NULL;

	presentation = (TSMF_PRESENTATION*) calloc(1, sizeof(TSMF_PRESENTATION));

	if (!presentation)
	{
		WLog_ERR(TAG, "calloc failed");
		return NULL;
	}

	CopyMemory(presentation->presentation_id, guid, GUID_SIZE);
	presentation->channel_callback = pChannelCallback;
	presentation->volume = 5000; /* 50% */
	presentation->muted = 0;

	if (!(presentation->stream_list = ArrayList_New(TRUE)))
		goto error_stream_list;

	ArrayList_Object(presentation->stream_list)->fnObjectFree =
	    (OBJECT_FREE_FN) _tsmf_stream_free;

	if (ArrayList_Add(presentation_list, presentation) < 0)
		goto error_add;

	return presentation;
error_add:
	ArrayList_Free(presentation->stream_list);
error_stream_list:
	free(presentation);
	return NULL;
}

static char* guid_to_string(const BYTE* guid, char* str, size_t len)
{
	int i;

	if (!guid || !str)
		return NULL;

	for (i = 0; i < GUID_SIZE && len > 2 * i; i++)
		sprintf_s(str + (2 * i), len - 2 * i, "%02"PRIX8"", guid[i]);

	return str;
}

TSMF_PRESENTATION* tsmf_presentation_find_by_id(const BYTE* guid)
{
	UINT32 index;
	UINT32 count;
	BOOL found = FALSE;
	char guid_str[GUID_SIZE * 2 + 1];
	TSMF_PRESENTATION* presentation;
	ArrayList_Lock(presentation_list);
	count = ArrayList_Count(presentation_list);

	for (index = 0; index < count; index++)
	{
		presentation = (TSMF_PRESENTATION*) ArrayList_GetItem(presentation_list, index);

		if (memcmp(presentation->presentation_id, guid, GUID_SIZE) == 0)
		{
			found = TRUE;
			break;
		}
	}

	ArrayList_Unlock(presentation_list);

	if (!found)
		WLog_WARN(TAG, "presentation id %s not found", guid_to_string(guid, guid_str,
		          sizeof(guid_str)));

	return (found) ? presentation : NULL;
}

static BOOL tsmf_sample_playback_video(TSMF_SAMPLE* sample)
{
	UINT64 t;
	TSMF_VIDEO_FRAME_EVENT event;
	TSMF_STREAM* stream = sample->stream;
	TSMF_PRESENTATION* presentation = stream->presentation;
	TSMF_CHANNEL_CALLBACK* callback = (TSMF_CHANNEL_CALLBACK*)
	                                  sample->channel_callback;
	TsmfClientContext* tsmf = (TsmfClientContext*) callback->plugin->pInterface;
	DEBUG_TSMF("MessageId %"PRIu32" EndTime %"PRIu64" data_size %"PRIu32" consumed.",
	           sample->sample_id, sample->end_time, sample->data_size);

	if (sample->data)
	{
		t = get_current_time();

		/* Start time is more reliable than end time as some stream types seem to have incorrect
		 * end times from the server
		 */
		if (stream->next_start_time > t &&
		    ((sample->start_time >= presentation->audio_start_time) ||
		     ((sample->start_time < stream->last_start_time)
		      && (!sample->invalidTimestamps))))
		{
			USleep((stream->next_start_time - t) / 10);
		}

		stream->next_start_time = t + sample->duration - 50000;
		ZeroMemory(&event, sizeof(TSMF_VIDEO_FRAME_EVENT));
		event.frameData = sample->data;
		event.frameSize = sample->decoded_size;
		event.framePixFmt = sample->pixfmt;
		event.frameWidth = sample->stream->width;
		event.frameHeight = sample->stream->height;
<<<<<<< HEAD
=======

		event.x = presentation->x;
		event.y = presentation->y;
		event.width = presentation->width;
		event.height = presentation->height;

		if (presentation->nr_rects > 0)
		{
			event.numVisibleRects = presentation->nr_rects;
			event.visibleRects = (RECTANGLE_16*) calloc(1, event.numVisibleRects * sizeof(RECTANGLE_16));
			if (!event.visibleRects)
			{
				WLog_ERR(TAG, "can't allocate memory for copy rectangles");
				return;
			}
			memcpy(event.visibleRects, presentation->rects, presentation->nr_rects * sizeof(RDP_RECT));
			presentation->nr_rects = 0;
		}

>>>>>>> c9d66111
#if 0
		/* Dump a .ppm image for every 30 frames. Assuming the frame is in YUV format, we
		   extract the Y values to create a grayscale image. */
		static int frame_id = 0;
		char buf[100];
		FILE* fp;

		if ((frame_id % 30) == 0)
		{
			sprintf_s(buf, sizeof(buf), "/tmp/FreeRDP_Frame_%d.ppm", frame_id);
			fp = fopen(buf, "wb");
			fwrite("P5\n", 1, 3, fp);
			sprintf_s(buf, sizeof(buf), "%"PRIu32" %"PRIu32"\n", sample->stream->width,
			          sample->stream->height);
			fwrite(buf, 1, strlen(buf), fp);
			fwrite("255\n", 1, 4, fp);
			fwrite(sample->data, 1, sample->stream->width * sample->stream->height, fp);
			fflush(fp);
			fclose(fp);
		}

		frame_id++;
#endif
		/* The frame data ownership is passed to the event object, and is freed after the event is processed. */
		sample->data = NULL;
		sample->decoded_size = 0;

		if (tsmf->FrameEvent)
			tsmf->FrameEvent(tsmf, &event);

		free(event.frameData);

		if(event.visibleRects != NULL)
			free(event.visibleRects);
	}

	return TRUE;
}

static BOOL tsmf_sample_playback_audio(TSMF_SAMPLE* sample)
{
	UINT64 latency = 0;
	TSMF_STREAM* stream = sample->stream;
	BOOL ret;
	DEBUG_TSMF("MessageId %"PRIu32" EndTime %"PRIu64" consumed.",
	           sample->sample_id, sample->end_time);

	if (stream->audio && sample->data)
	{
		ret = sample->stream->audio->Play(sample->stream->audio, sample->data,
		                                  sample->decoded_size);
		sample->data = NULL;
		sample->decoded_size = 0;

		if (stream->audio->GetLatency)
			latency = stream->audio->GetLatency(stream->audio);
	}
	else
	{
		ret = TRUE;
		latency = 0;
	}

	sample->ack_time = latency + get_current_time();

	/* Only update stream times if the sample timestamps are valid */
	if (!sample->invalidTimestamps)
	{
		stream->last_start_time = sample->start_time + latency;
		stream->last_end_time = sample->end_time + latency;
		stream->presentation->audio_start_time = sample->start_time + latency;
		stream->presentation->audio_end_time = sample->end_time + latency;
	}

	return ret;
}

static BOOL tsmf_sample_playback(TSMF_SAMPLE* sample)
{
	BOOL ret = FALSE;
	UINT32 width;
	UINT32 height;
	UINT32 pixfmt = 0;
	TSMF_STREAM* stream = sample->stream;

	if (stream->decoder)
	{
		if (stream->decoder->DecodeEx)
		{
			/* Try to "sync" video buffers to audio buffers by looking at the running time for each stream
			 * The difference between the two running times causes an offset between audio and video actual
			 * render times. So, we try to adjust timestamps on the video buffer to match those on the audio buffer.
			 */
			if (stream->major_type == TSMF_MAJOR_TYPE_VIDEO)
			{
				TSMF_STREAM* temp_stream = NULL;
				TSMF_PRESENTATION* presentation = stream->presentation;
				ArrayList_Lock(presentation->stream_list);
				int count = ArrayList_Count(presentation->stream_list);
				int index = 0;

				for (index = 0; index < count; index++)
				{
					UINT64 time_diff;
					temp_stream = (TSMF_STREAM*) ArrayList_GetItem(presentation->stream_list,
					              index);

					if (temp_stream->major_type == TSMF_MAJOR_TYPE_AUDIO)
					{
						UINT64 video_time = (UINT64) stream->decoder->GetRunningTime(stream->decoder);
						UINT64 audio_time = (UINT64) temp_stream->decoder->GetRunningTime(
						                        temp_stream->decoder);
						UINT64 max_adjust = VIDEO_ADJUST_MAX;

						if (video_time < audio_time)
							max_adjust = -VIDEO_ADJUST_MAX;

						if (video_time > audio_time)
							time_diff = video_time - audio_time;
						else
							time_diff = audio_time - video_time;

						time_diff = time_diff < VIDEO_ADJUST_MAX ? time_diff : max_adjust;
						sample->start_time += time_diff;
						sample->end_time += time_diff;
						break;
					}
				}

				ArrayList_Unlock(presentation->stream_list);
			}

			ret = stream->decoder->DecodeEx(stream->decoder, sample->data,
			                                sample->data_size, sample->extensions,
			                                sample->start_time, sample->end_time, sample->duration);
		}
		else
		{
			ret = stream->decoder->Decode(stream->decoder, sample->data, sample->data_size,
			                              sample->extensions);
		}
	}

	if (!ret)
	{
		WLog_ERR(TAG, "decode error, queue ack anyways");

		if (!tsmf_sample_queue_ack(sample))
		{
			WLog_ERR(TAG, "error queuing sample for ack");
			return FALSE;
		}

		return TRUE;
	}

	free(sample->data);
	sample->data = NULL;

	if (stream->major_type == TSMF_MAJOR_TYPE_VIDEO)
	{
		if (stream->decoder->GetDecodedFormat)
		{
			pixfmt = stream->decoder->GetDecodedFormat(stream->decoder);

			if (pixfmt == ((UINT32) - 1))
			{
				WLog_ERR(TAG, "unable to decode video format");

				if (!tsmf_sample_queue_ack(sample))
				{
					WLog_ERR(TAG, "error queuing sample for ack");
				}

				return FALSE;
			}

			sample->pixfmt = pixfmt;
		}

		if (stream->decoder->GetDecodedDimension)
		{
			ret = stream->decoder->GetDecodedDimension(stream->decoder, &width, &height);

			if (ret && (width != stream->width || height != stream->height))
			{
				DEBUG_TSMF("video dimension changed to %"PRIu32" x %"PRIu32"", width, height);
				stream->width = width;
				stream->height = height;
			}
		}
	}

	if (stream->decoder->GetDecodedData)
	{
		sample->data = stream->decoder->GetDecodedData(stream->decoder,
		               &sample->decoded_size);

		switch (sample->stream->major_type)
		{
			case TSMF_MAJOR_TYPE_VIDEO:
				ret = tsmf_sample_playback_video(sample) &&
				      tsmf_sample_queue_ack(sample);
				break;

			case TSMF_MAJOR_TYPE_AUDIO:
				ret = tsmf_sample_playback_audio(sample) &&
				      tsmf_sample_queue_ack(sample);
				break;
		}
	}
	else
	{
		TSMF_STREAM* stream = sample->stream;
		UINT64 ack_anticipation_time = get_current_time();
		BOOL buffer_filled = TRUE;

		/* Classify the buffer as filled once it reaches minimum level */
		if (stream->decoder->BufferLevel)
		{
			if (stream->currentBufferLevel < stream->minBufferLevel)
				buffer_filled = FALSE;
		}

		if (buffer_filled)
		{
			ack_anticipation_time += (sample->duration / 2 < MAX_ACK_TIME) ?
			                         sample->duration / 2 : MAX_ACK_TIME;
		}
		else
		{
			ack_anticipation_time += (sample->duration / 2 < MAX_ACK_TIME) ?
			                         sample->duration / 2 : MAX_ACK_TIME;
		}

		switch (sample->stream->major_type)
		{
			case TSMF_MAJOR_TYPE_VIDEO:
				{
					break;
				}

			case TSMF_MAJOR_TYPE_AUDIO:
				{
					break;
				}
		}

		sample->ack_time = ack_anticipation_time;

		if (!tsmf_sample_queue_ack(sample))
		{
			WLog_ERR(TAG, "error queuing sample for ack");
			ret = FALSE;
		}
	}

	return ret;
}

static void* tsmf_stream_ack_func(void* arg)
{
	HANDLE hdl[2];
	TSMF_STREAM* stream = (TSMF_STREAM*) arg;
	UINT error = CHANNEL_RC_OK;
	DEBUG_TSMF("in %"PRIu32"", stream->stream_id);

	hdl[0] = stream->stopEvent;
	hdl[1] = Queue_Event(stream->sample_ack_list);

	while (1)
	{
		DWORD ev = WaitForMultipleObjects(2, hdl, FALSE, 1000);

		if (ev == WAIT_FAILED)
		{
			error = GetLastError();
			WLog_ERR(TAG, "WaitForMultipleObjects failed with error %"PRIu32"!", error);
			break;
		}

		if (stream->decoder)
			if (stream->decoder->BufferLevel)
				stream->currentBufferLevel = stream->decoder->BufferLevel(stream->decoder);

		if (stream->eos)
		{
			while ((stream->currentBufferLevel > 0)
			       || !(tsmf_stream_process_ack(stream, TRUE)))
			{
				DEBUG_TSMF("END OF STREAM PROCESSING!");

				if (stream->decoder && stream->decoder->BufferLevel)
					stream->currentBufferLevel = stream->decoder->BufferLevel(stream->decoder);
				else
					stream->currentBufferLevel = 1;

				USleep(1000);
			}

			tsmf_send_eos_response(stream->eos_channel_callback, stream->eos_message_id);
			stream->eos = 0;

			if (stream->delayed_stop)
			{
				DEBUG_TSMF("Finishing delayed stream stop, now that eos has processed.");
				tsmf_stream_flush(stream);

				if (stream->decoder && stream->decoder->Control)
					stream->decoder->Control(stream->decoder, Control_Stop, NULL);
			}
		}

		/* Stream stopped force all of the acks to happen */
		if (ev == WAIT_OBJECT_0)
		{
			DEBUG_TSMF("ack: Stream stopped!");

			while (1)
			{
				if (tsmf_stream_process_ack(stream, TRUE))
					break;

				USleep(1000);
			}

			break;
		}

		if (tsmf_stream_process_ack(stream, FALSE))
			continue;

		if (stream->currentBufferLevel > stream->minBufferLevel)
			USleep(1000);
	}

	if (error && stream->rdpcontext)
		setChannelError(stream->rdpcontext, error,
		                "tsmf_stream_ack_func reported an error");

	DEBUG_TSMF("out %"PRIu32"", stream->stream_id);
	ExitThread(0);
	return NULL;
}

static void* tsmf_stream_playback_func(void* arg)
{
	HANDLE hdl[2];
	TSMF_SAMPLE* sample = NULL;
	TSMF_STREAM* stream = (TSMF_STREAM*) arg;
	TSMF_PRESENTATION* presentation = stream->presentation;
	UINT error = CHANNEL_RC_OK;
	DWORD status;
	DEBUG_TSMF("in %"PRIu32"", stream->stream_id);

	if (stream->major_type == TSMF_MAJOR_TYPE_AUDIO &&
	    stream->sample_rate && stream->channels && stream->bits_per_sample)
	{
		if (stream->decoder)
		{
			if (stream->decoder->GetDecodedData)
			{
				stream->audio = tsmf_load_audio_device(
				                    presentation->audio_name
				                    && presentation->audio_name[0] ? presentation->audio_name : NULL,
				                    presentation->audio_device
				                    && presentation->audio_device[0] ? presentation->audio_device : NULL);

				if (stream->audio)
				{
					stream->audio->SetFormat(stream->audio, stream->sample_rate, stream->channels,
					                         stream->bits_per_sample);
				}
			}
		}
	}

	hdl[0] = stream->stopEvent;
	hdl[1] = Queue_Event(stream->sample_list);

	while (1)
	{
		status = WaitForMultipleObjects(2, hdl, FALSE, 1000);

		if (status == WAIT_FAILED)
		{
			error = GetLastError();
			WLog_ERR(TAG, "WaitForMultipleObjects failed with error %"PRIu32"!", error);
			break;
		}

		status = WaitForSingleObject(stream->stopEvent, 0);

		if (status == WAIT_FAILED)
		{
			error = GetLastError();
			WLog_ERR(TAG, "WaitForSingleObject failed with error %"PRIu32"!", error);
			break;
		}

		if (status == WAIT_OBJECT_0)
			break;

		if (stream->decoder)
			if (stream->decoder->BufferLevel)
				stream->currentBufferLevel = stream->decoder->BufferLevel(stream->decoder);

		sample = tsmf_stream_pop_sample(stream, 0);

		if (sample && !tsmf_sample_playback(sample))
		{
			WLog_ERR(TAG, "error playing sample");
			error = ERROR_INTERNAL_ERROR;
			break;
		}

		if (stream->currentBufferLevel > stream->minBufferLevel)
			USleep(1000);
	}

	if (stream->audio)
	{
		stream->audio->Free(stream->audio);
		stream->audio = NULL;
	}

	if (error && stream->rdpcontext)
		setChannelError(stream->rdpcontext, error,
		                "tsmf_stream_playback_func reported an error");

	DEBUG_TSMF("out %"PRIu32"", stream->stream_id);
	ExitThread(0);
	return NULL;
}

static BOOL tsmf_stream_start(TSMF_STREAM* stream)
{
	if (!stream || !stream->presentation || !stream->decoder
	    || !stream->decoder->Control)
		return TRUE;

	stream->eos = 0;
	return stream->decoder->Control(stream->decoder, Control_Restart, NULL);
}

static BOOL tsmf_stream_stop(TSMF_STREAM* stream)
{
	if (!stream || !stream->decoder || !stream->decoder->Control)
		return TRUE;

	/* If stopping after eos - we delay until the eos has been processed
	 * this allows us to process any buffers that have been acked even though
	 * they have not actually been completely processes by the decoder
	 */
	if (stream->eos)
	{
		DEBUG_TSMF("Setting up a delayed stop for once the eos has been processed.");
		stream->delayed_stop = 1;
		return TRUE;
	}
	/* Otherwise force stop immediately */
	else
	{
		DEBUG_TSMF("Stop with no pending eos response, so do it immediately.");
		tsmf_stream_flush(stream);
		return stream->decoder->Control(stream->decoder, Control_Stop, NULL);
	}
}

static BOOL tsmf_stream_pause(TSMF_STREAM* stream)
{
	if (!stream || !stream->decoder || !stream->decoder->Control)
		return TRUE;

	return stream->decoder->Control(stream->decoder, Control_Pause, NULL);
}

static BOOL tsmf_stream_restart(TSMF_STREAM* stream)
{
	if (!stream || !stream->decoder || !stream->decoder->Control)
		return TRUE;

	stream->eos = 0;
	return stream->decoder->Control(stream->decoder, Control_Restart, NULL);
}

static BOOL tsmf_stream_change_volume(TSMF_STREAM* stream, UINT32 newVolume,
                                      UINT32 muted)
{
	if (!stream || !stream->decoder)
		return TRUE;

	if (stream->decoder != NULL && stream->decoder->ChangeVolume)
	{
		return stream->decoder->ChangeVolume(stream->decoder, newVolume, muted);
	}
	else if (stream->audio != NULL && stream->audio->ChangeVolume)
	{
		return stream->audio->ChangeVolume(stream->audio, newVolume, muted);
	}

	return TRUE;
}

BOOL tsmf_presentation_volume_changed(TSMF_PRESENTATION* presentation,
                                      UINT32 newVolume, UINT32 muted)
{
	UINT32 index;
	UINT32 count;
	TSMF_STREAM* stream;
	BOOL ret = TRUE;
	presentation->volume = newVolume;
	presentation->muted = muted;
	ArrayList_Lock(presentation->stream_list);
	count = ArrayList_Count(presentation->stream_list);

	for (index = 0; index < count; index++)
	{
		stream = (TSMF_STREAM*) ArrayList_GetItem(presentation->stream_list, index);
		ret &= tsmf_stream_change_volume(stream, newVolume, muted);
	}

	ArrayList_Unlock(presentation->stream_list);
	return ret;
}

BOOL tsmf_presentation_paused(TSMF_PRESENTATION* presentation)
{
	UINT32 index;
	UINT32 count;
	TSMF_STREAM* stream;
	BOOL ret = TRUE;
	ArrayList_Lock(presentation->stream_list);
	count = ArrayList_Count(presentation->stream_list);

	for (index = 0; index < count; index++)
	{
		stream = (TSMF_STREAM*) ArrayList_GetItem(presentation->stream_list, index);
		ret &= tsmf_stream_pause(stream);
	}

	ArrayList_Unlock(presentation->stream_list);
	return ret;
}

BOOL tsmf_presentation_restarted(TSMF_PRESENTATION* presentation)
{
	UINT32 index;
	UINT32 count;
	TSMF_STREAM* stream;
	BOOL ret = TRUE;
	ArrayList_Lock(presentation->stream_list);
	count = ArrayList_Count(presentation->stream_list);

	for (index = 0; index < count; index++)
	{
		stream = (TSMF_STREAM*) ArrayList_GetItem(presentation->stream_list, index);
		ret &= tsmf_stream_restart(stream);
	}

	ArrayList_Unlock(presentation->stream_list);
	return ret;
}

BOOL tsmf_presentation_start(TSMF_PRESENTATION* presentation)
{
	UINT32 index;
	UINT32 count;
	TSMF_STREAM* stream;
	BOOL ret = TRUE;
	ArrayList_Lock(presentation->stream_list);
	count = ArrayList_Count(presentation->stream_list);

	for (index = 0; index < count; index++)
	{
		stream = (TSMF_STREAM*) ArrayList_GetItem(presentation->stream_list, index);
		ret &= tsmf_stream_start(stream);
	}

	ArrayList_Unlock(presentation->stream_list);
	return ret;
}

/**
 * Function description
 *
 * @return 0 on success, otherwise a Win32 error code
 */
UINT tsmf_presentation_sync(TSMF_PRESENTATION* presentation)
{
	UINT32 index;
	UINT32 count;
	UINT error;
	ArrayList_Lock(presentation->stream_list);
	count = ArrayList_Count(presentation->stream_list);

	for (index = 0; index < count; index++)
	{
		TSMF_STREAM* stream = (TSMF_STREAM*) ArrayList_GetItem(
		                          presentation->stream_list, index);

		if (WaitForSingleObject(stream->ready, 500) == WAIT_FAILED)
		{
			error = GetLastError();
			WLog_ERR(TAG, "WaitForSingleObject failed with error %"PRIu32"!", error);
			return error;
		}
	}

	ArrayList_Unlock(presentation->stream_list);
	return CHANNEL_RC_OK;
}

BOOL tsmf_presentation_stop(TSMF_PRESENTATION* presentation)
{
	UINT32 index;
	UINT32 count;
	TSMF_STREAM* stream;
	BOOL ret = TRUE;
	ArrayList_Lock(presentation->stream_list);
	count = ArrayList_Count(presentation->stream_list);

	for (index = 0; index < count; index++)
	{
		stream = (TSMF_STREAM*) ArrayList_GetItem(presentation->stream_list, index);
		ret &= tsmf_stream_stop(stream);
	}

	ArrayList_Unlock(presentation->stream_list);
	presentation->audio_start_time = 0;
	presentation->audio_end_time = 0;
	return ret;
}

BOOL tsmf_presentation_set_geometry_info(TSMF_PRESENTATION* presentation,
        UINT32 x, UINT32 y, UINT32 width, UINT32 height, int num_rects, RDP_RECT* rects)
{
	UINT32 index;
	UINT32 count;
	TSMF_STREAM* stream;
	void* tmp_rects = NULL;
	BOOL ret = TRUE;

	/* The server may send messages with invalid width / height.
	 * Ignore those messages. */
	if (!width || !height)
		return TRUE;

	/* Streams can be added/removed from the presentation and the server will resend geometry info when a new stream is
	 * added to the presentation. Also, num_rects is used to indicate whether or not the window is visible.
	 * So, always process a valid message with unchanged position/size and/or no visibility rects.
	 */
	presentation->x = x;
	presentation->y = y;
	presentation->width = width;
	presentation->height = height;
	tmp_rects = realloc(presentation->rects, sizeof(RDP_RECT) * num_rects);
<<<<<<< HEAD
=======

	if(!num_rects)
		presentation->rects=NULL;

	if (!tmp_rects&&num_rects)
		return;

>>>>>>> c9d66111
	presentation->nr_rects = num_rects;
	presentation->rects = tmp_rects;
	CopyMemory(presentation->rects, rects, sizeof(RDP_RECT) * num_rects);
	ArrayList_Lock(presentation->stream_list);
	count = ArrayList_Count(presentation->stream_list);

	for (index = 0; index < count; index++)
	{
		stream = (TSMF_STREAM*) ArrayList_GetItem(presentation->stream_list, index);

		if (!stream->decoder)
			continue;

		if (stream->decoder->UpdateRenderingArea)
		{
			ret = stream->decoder->UpdateRenderingArea(stream->decoder, x, y, width, height,
			        num_rects, rects);
		}
	}

	ArrayList_Unlock(presentation->stream_list);
	return ret;
}

void tsmf_presentation_set_audio_device(TSMF_PRESENTATION* presentation,
                                        const char* name, const char* device)
{
	presentation->audio_name = name;
	presentation->audio_device = device;
}

BOOL tsmf_stream_flush(TSMF_STREAM* stream)
{
	BOOL ret = TRUE;

	//TSMF_SAMPLE* sample;
	/* TODO: free lists */
	if (stream->audio)
		ret = stream->audio->Flush(stream->audio);

	stream->eos = 0;
	stream->eos_message_id = 0;
	stream->eos_channel_callback = NULL;
	stream->delayed_stop = 0;
	stream->last_end_time = 0;
	stream->next_start_time = 0;

	if (stream->major_type == TSMF_MAJOR_TYPE_AUDIO)
	{
		stream->presentation->audio_start_time = 0;
		stream->presentation->audio_end_time = 0;
	}

	return TRUE;
}

void _tsmf_presentation_free(TSMF_PRESENTATION* presentation)
{
	tsmf_presentation_stop(presentation);
	ArrayList_Clear(presentation->stream_list);
	ArrayList_Free(presentation->stream_list);
	free(presentation->rects);
	ZeroMemory(presentation, sizeof(TSMF_PRESENTATION));
	free(presentation);
}

void tsmf_presentation_free(TSMF_PRESENTATION* presentation)
{
	ArrayList_Remove(presentation_list, presentation);
}

TSMF_STREAM* tsmf_stream_new(TSMF_PRESENTATION* presentation, UINT32 stream_id,
                             rdpContext* rdpcontext)
{
	TSMF_STREAM* stream;
	stream = tsmf_stream_find_by_id(presentation, stream_id);

	if (stream)
	{
		WLog_ERR(TAG, "duplicated stream id %"PRIu32"!", stream_id);
		return NULL;
	}

	stream = (TSMF_STREAM*) calloc(1, sizeof(TSMF_STREAM));

	if (!stream)
	{
		WLog_ERR(TAG, "Calloc failed");
		return NULL;
	}

	stream->minBufferLevel = VIDEO_MIN_BUFFER_LEVEL;
	stream->maxBufferLevel = VIDEO_MAX_BUFFER_LEVEL;
	stream->currentBufferLevel = 1;
	stream->seeking = FALSE;
	stream->eos = 0;
	stream->eos_message_id = 0;
	stream->eos_channel_callback = NULL;
	stream->stream_id = stream_id;
	stream->presentation = presentation;
	stream->stopEvent = CreateEvent(NULL, TRUE, FALSE, NULL);

	if (!stream->stopEvent)
		goto error_stopEvent;

	stream->ready = CreateEvent(NULL, TRUE, TRUE, NULL);

	if (!stream->ready)
		goto error_ready;

	stream->sample_list = Queue_New(TRUE, -1, -1);

	if (!stream->sample_list)
		goto error_sample_list;

	stream->sample_list->object.fnObjectFree = tsmf_sample_free;
	stream->sample_ack_list = Queue_New(TRUE, -1, -1);

	if (!stream->sample_ack_list)
		goto error_sample_ack_list;

	stream->sample_ack_list->object.fnObjectFree = tsmf_sample_free;
<<<<<<< HEAD
	stream->play_thread = CreateThread(NULL, 0,
	                                   (LPTHREAD_START_ROUTINE) tsmf_stream_playback_func, stream, 0, NULL);
=======

	stream->play_thread = CreateThread(NULL, 0, (LPTHREAD_START_ROUTINE) tsmf_stream_playback_func, stream, CREATE_SUSPENDED, NULL);
	stream->ack_thread = CreateThread(NULL, 0, (LPTHREAD_START_ROUTINE)tsmf_stream_ack_func, stream, CREATE_SUSPENDED, NULL);
>>>>>>> c9d66111

	if (!stream->play_thread)
		goto error_play_thread;

	stream->ack_thread = CreateThread(NULL, 0,
	                                  (LPTHREAD_START_ROUTINE)tsmf_stream_ack_func, stream, 0, NULL);

	if (!stream->ack_thread)
		goto error_ack_thread;

	if (ArrayList_Add(presentation->stream_list, stream) < 0)
		goto error_add;

	stream->rdpcontext = rdpcontext;
	return stream;
error_add:
	SetEvent(stream->stopEvent);

	if (WaitForSingleObject(stream->ack_thread, INFINITE) == WAIT_FAILED)
		WLog_ERR(TAG, "WaitForSingleObject failed with error %"PRIu32"!", GetLastError());

error_ack_thread:
	SetEvent(stream->stopEvent);

	if (WaitForSingleObject(stream->play_thread, INFINITE) == WAIT_FAILED)
		WLog_ERR(TAG, "WaitForSingleObject failed with error %"PRIu32"!", GetLastError());

error_play_thread:
	Queue_Free(stream->sample_ack_list);
error_sample_ack_list:
	Queue_Free(stream->sample_list);
error_sample_list:
	CloseHandle(stream->ready);
error_ready:
	CloseHandle(stream->stopEvent);
error_stopEvent:
	free(stream);
	return NULL;
}

<<<<<<< HEAD
TSMF_STREAM* tsmf_stream_find_by_id(TSMF_PRESENTATION* presentation,
                                    UINT32 stream_id)
=======
void tsmf_stream_start_threads (TSMF_STREAM* stream)
{
	ResumeThread(stream->play_thread);
	ResumeThread(stream->ack_thread);
}

TSMF_STREAM *tsmf_stream_find_by_id(TSMF_PRESENTATION* presentation, UINT32 stream_id)
>>>>>>> c9d66111
{
	UINT32 index;
	UINT32 count;
	BOOL found = FALSE;
	TSMF_STREAM* stream;
	ArrayList_Lock(presentation->stream_list);
	count = ArrayList_Count(presentation->stream_list);

	for (index = 0; index < count; index++)
	{
		stream = (TSMF_STREAM*) ArrayList_GetItem(presentation->stream_list, index);

		if (stream->stream_id == stream_id)
		{
			found = TRUE;
			break;
		}
	}

	ArrayList_Unlock(presentation->stream_list);
	return (found) ? stream : NULL;
}

static void tsmf_stream_resync(void* arg)
{
	TSMF_STREAM* stream = arg;
	ResetEvent(stream->ready);
}

BOOL tsmf_stream_set_format(TSMF_STREAM* stream, const char* name, wStream* s)
{
	TS_AM_MEDIA_TYPE mediatype;
	BOOL ret = TRUE;

	if (stream->decoder)
	{
		WLog_ERR(TAG, "duplicated call");
		return FALSE;
	}

	if (!tsmf_codec_parse_media_type(&mediatype, s))
	{
		WLog_ERR(TAG, "unable to parse media type");
		return FALSE;
	}

	if (mediatype.MajorType == TSMF_MAJOR_TYPE_VIDEO)
	{
		DEBUG_TSMF("video width %"PRIu32" height %"PRIu32" bit_rate %"PRIu32" frame_rate %f codec_data %"PRIu32"",
		           mediatype.Width, mediatype.Height, mediatype.BitRate,
		           (double) mediatype.SamplesPerSecond.Numerator / (double)
		           mediatype.SamplesPerSecond.Denominator,
		           mediatype.ExtraDataSize);
		stream->minBufferLevel = VIDEO_MIN_BUFFER_LEVEL;
		stream->maxBufferLevel = VIDEO_MAX_BUFFER_LEVEL;
	}
	else if (mediatype.MajorType == TSMF_MAJOR_TYPE_AUDIO)
	{
		DEBUG_TSMF("audio channel %"PRIu32" sample_rate %"PRIu32" bits_per_sample %"PRIu32" codec_data %"PRIu32"",
		           mediatype.Channels, mediatype.SamplesPerSecond.Numerator,
		           mediatype.BitsPerSample,
		           mediatype.ExtraDataSize);
		stream->sample_rate = mediatype.SamplesPerSecond.Numerator;
		stream->channels = mediatype.Channels;
		stream->bits_per_sample = mediatype.BitsPerSample;

		if (stream->bits_per_sample == 0)
			stream->bits_per_sample = 16;

		stream->minBufferLevel = AUDIO_MIN_BUFFER_LEVEL;
		stream->maxBufferLevel = AUDIO_MAX_BUFFER_LEVEL;
	}

	stream->major_type = mediatype.MajorType;
	stream->width = mediatype.Width;
	stream->height = mediatype.Height;
	stream->decoder = tsmf_load_decoder(name, &mediatype);
	ret &= tsmf_stream_change_volume(stream, stream->presentation->volume,
	                                 stream->presentation->muted);

	if (!stream->decoder)
		return FALSE;

	if (stream->decoder->SetAckFunc)
		ret &= stream->decoder->SetAckFunc(stream->decoder, tsmf_stream_process_ack,
		                                   stream);

	if (stream->decoder->SetSyncFunc)
		ret &= stream->decoder->SetSyncFunc(stream->decoder, tsmf_stream_resync,
		                                    stream);

	return ret;
}

void tsmf_stream_end(TSMF_STREAM* stream, UINT32 message_id,
                     IWTSVirtualChannelCallback* pChannelCallback)
{
	if (!stream)
		return;

	stream->eos = 1;
	stream->eos_message_id = message_id;
	stream->eos_channel_callback = pChannelCallback;
}

void _tsmf_stream_free(TSMF_STREAM* stream)
{
	if (!stream)
		return;

	tsmf_stream_stop(stream);
	SetEvent(stream->stopEvent);

	if (stream->play_thread)
	{
		if (WaitForSingleObject(stream->play_thread, INFINITE) == WAIT_FAILED)
		{
			WLog_ERR(TAG, "WaitForSingleObject failed with error %"PRIu32"!", GetLastError());
			return;
		}

		CloseHandle(stream->play_thread);
		stream->play_thread = NULL;
	}

	if (stream->ack_thread)
	{
		if (WaitForSingleObject(stream->ack_thread, INFINITE) == WAIT_FAILED)
		{
			WLog_ERR(TAG, "WaitForSingleObject failed with error %"PRIu32"!", GetLastError());
			return;
		}

		CloseHandle(stream->ack_thread);
		stream->ack_thread = NULL;
	}

	Queue_Free(stream->sample_list);
	Queue_Free(stream->sample_ack_list);

	if (stream->decoder && stream->decoder->Free)
	{
		stream->decoder->Free(stream->decoder);
		stream->decoder = NULL;
	}

	CloseHandle(stream->stopEvent);
	CloseHandle(stream->ready);
	ZeroMemory(stream, sizeof(TSMF_STREAM));
	free(stream);
}

void tsmf_stream_free(TSMF_STREAM* stream)
{
	TSMF_PRESENTATION* presentation = stream->presentation;
	ArrayList_Remove(presentation->stream_list, stream);
}

BOOL tsmf_stream_push_sample(TSMF_STREAM* stream,
                             IWTSVirtualChannelCallback* pChannelCallback,
                             UINT32 sample_id, UINT64 start_time, UINT64 end_time, UINT64 duration,
                             UINT32 extensions,
                             UINT32 data_size, BYTE* data)
{
	TSMF_SAMPLE* sample;
	SetEvent(stream->ready);

	if (TERMINATING)
		return TRUE;

	sample = (TSMF_SAMPLE*) calloc(1, sizeof(TSMF_SAMPLE));

	if (!sample)
	{
		WLog_ERR(TAG, "calloc sample failed!");
		return FALSE;
	}

	sample->sample_id = sample_id;
	sample->start_time = start_time;
	sample->end_time = end_time;
	sample->duration = duration;
	sample->extensions = extensions;

	if ((sample->extensions & 0x00000080) || (sample->extensions & 0x00000040))
		sample->invalidTimestamps = TRUE;
	else
		sample->invalidTimestamps = FALSE;

	sample->stream = stream;
	sample->channel_callback = pChannelCallback;
	sample->data_size = data_size;
	sample->data = calloc(1, data_size + TSMF_BUFFER_PADDING_SIZE);

	if (!sample->data)
	{
		WLog_ERR(TAG, "calloc sample->data failed!");
		free(sample);
		return FALSE;
	}

	CopyMemory(sample->data, data, data_size);
	return Queue_Enqueue(stream->sample_list, sample);
}

#ifndef _WIN32

static void tsmf_signal_handler(int s)
{
	TERMINATING = 1;
	ArrayList_Free(presentation_list);

	if (s == SIGINT)
	{
		signal(s, SIG_DFL);
		kill(getpid(), s);
	}
	else if (s == SIGUSR1)
	{
		signal(s, SIG_DFL);
	}
}

#endif

BOOL tsmf_media_init(void)
{
#ifndef _WIN32
	struct sigaction sigtrap;
	sigtrap.sa_handler = tsmf_signal_handler;
	sigemptyset(&sigtrap.sa_mask);
	sigtrap.sa_flags = 0;
	sigaction(SIGINT, &sigtrap, 0);
	sigaction(SIGUSR1, &sigtrap, 0);
#endif

	if (!presentation_list)
	{
		presentation_list = ArrayList_New(TRUE);

		if (!presentation_list)
			return FALSE;

		ArrayList_Object(presentation_list)->fnObjectFree = (OBJECT_FREE_FN)
		        _tsmf_presentation_free;
	}

	return TRUE;
}<|MERGE_RESOLUTION|>--- conflicted
+++ resolved
@@ -455,9 +455,6 @@
 		event.framePixFmt = sample->pixfmt;
 		event.frameWidth = sample->stream->width;
 		event.frameHeight = sample->stream->height;
-<<<<<<< HEAD
-=======
-
 		event.x = presentation->x;
 		event.y = presentation->y;
 		event.width = presentation->width;
@@ -467,16 +464,17 @@
 		{
 			event.numVisibleRects = presentation->nr_rects;
 			event.visibleRects = (RECTANGLE_16*) calloc(1, event.numVisibleRects * sizeof(RECTANGLE_16));
+
 			if (!event.visibleRects)
 			{
 				WLog_ERR(TAG, "can't allocate memory for copy rectangles");
 				return;
 			}
+
 			memcpy(event.visibleRects, presentation->rects, presentation->nr_rects * sizeof(RDP_RECT));
 			presentation->nr_rects = 0;
 		}
 
->>>>>>> c9d66111
 #if 0
 		/* Dump a .ppm image for every 30 frames. Assuming the frame is in YUV format, we
 		   extract the Y values to create a grayscale image. */
@@ -509,7 +507,7 @@
 
 		free(event.frameData);
 
-		if(event.visibleRects != NULL)
+		if (event.visibleRects != NULL)
 			free(event.visibleRects);
 	}
 
@@ -743,7 +741,6 @@
 	TSMF_STREAM* stream = (TSMF_STREAM*) arg;
 	UINT error = CHANNEL_RC_OK;
 	DEBUG_TSMF("in %"PRIu32"", stream->stream_id);
-
 	hdl[0] = stream->stopEvent;
 	hdl[1] = Queue_Event(stream->sample_ack_list);
 
@@ -1134,16 +1131,13 @@
 	presentation->width = width;
 	presentation->height = height;
 	tmp_rects = realloc(presentation->rects, sizeof(RDP_RECT) * num_rects);
-<<<<<<< HEAD
-=======
-
-	if(!num_rects)
-		presentation->rects=NULL;
-
-	if (!tmp_rects&&num_rects)
+
+	if (!num_rects)
+		presentation->rects = NULL;
+
+	if (!tmp_rects && num_rects)
 		return;
 
->>>>>>> c9d66111
 	presentation->nr_rects = num_rects;
 	presentation->rects = tmp_rects;
 	CopyMemory(presentation->rects, rects, sizeof(RDP_RECT) * num_rects);
@@ -1266,20 +1260,14 @@
 		goto error_sample_ack_list;
 
 	stream->sample_ack_list->object.fnObjectFree = tsmf_sample_free;
-<<<<<<< HEAD
-	stream->play_thread = CreateThread(NULL, 0,
-	                                   (LPTHREAD_START_ROUTINE) tsmf_stream_playback_func, stream, 0, NULL);
-=======
-
-	stream->play_thread = CreateThread(NULL, 0, (LPTHREAD_START_ROUTINE) tsmf_stream_playback_func, stream, CREATE_SUSPENDED, NULL);
-	stream->ack_thread = CreateThread(NULL, 0, (LPTHREAD_START_ROUTINE)tsmf_stream_ack_func, stream, CREATE_SUSPENDED, NULL);
->>>>>>> c9d66111
+	stream->play_thread = CreateThread(NULL, 0, (LPTHREAD_START_ROUTINE) tsmf_stream_playback_func,
+	                                   stream, CREATE_SUSPENDED, NULL);
 
 	if (!stream->play_thread)
 		goto error_play_thread;
 
-	stream->ack_thread = CreateThread(NULL, 0,
-	                                  (LPTHREAD_START_ROUTINE)tsmf_stream_ack_func, stream, 0, NULL);
+	stream->ack_thread = CreateThread(NULL, 0, (LPTHREAD_START_ROUTINE)tsmf_stream_ack_func, stream,
+	                                  CREATE_SUSPENDED, NULL);
 
 	if (!stream->ack_thread)
 		goto error_ack_thread;
@@ -1314,18 +1302,14 @@
 	return NULL;
 }
 
-<<<<<<< HEAD
+void tsmf_stream_start_threads(TSMF_STREAM* stream)
+{
+	ResumeThread(stream->play_thread);
+	ResumeThread(stream->ack_thread);
+}
+
 TSMF_STREAM* tsmf_stream_find_by_id(TSMF_PRESENTATION* presentation,
                                     UINT32 stream_id)
-=======
-void tsmf_stream_start_threads (TSMF_STREAM* stream)
-{
-	ResumeThread(stream->play_thread);
-	ResumeThread(stream->ack_thread);
-}
-
-TSMF_STREAM *tsmf_stream_find_by_id(TSMF_PRESENTATION* presentation, UINT32 stream_id)
->>>>>>> c9d66111
 {
 	UINT32 index;
 	UINT32 count;
