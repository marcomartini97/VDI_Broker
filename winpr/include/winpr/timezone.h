/**
 * WinPR: Windows Portable Runtime
 * Time Zone
 *
 * Copyright 2012 Marc-Andre Moreau <marcandre.moreau@gmail.com>
 *
 * Licensed under the Apache License, Version 2.0 (the "License");
 * you may not use this file except in compliance with the License.
 * You may obtain a copy of the License at
 *
 *     http://www.apache.org/licenses/LICENSE-2.0
 *
 * Unless required by applicable law or agreed to in writing, software
 * distributed under the License is distributed on an "AS IS" BASIS,
 * WITHOUT WARRANTIES OR CONDITIONS OF ANY KIND, either express or implied.
 * See the License for the specific language governing permissions and
 * limitations under the License.
 */

#ifndef WINPR_TIMEZONE_H
#define WINPR_TIMEZONE_H

#include <winpr/winpr.h>
#include <winpr/wtypes.h>

#include <winpr/windows.h>

#ifndef _WIN32

typedef struct _TIME_ZONE_INFORMATION
{
	LONG Bias;
	WCHAR StandardName[32];
	SYSTEMTIME StandardDate;
	LONG StandardBias;
	WCHAR DaylightName[32];
	SYSTEMTIME DaylightDate;
	LONG DaylightBias;
} TIME_ZONE_INFORMATION, *PTIME_ZONE_INFORMATION, *LPTIME_ZONE_INFORMATION;

typedef struct _TIME_DYNAMIC_ZONE_INFORMATION
{
	LONG Bias;
	WCHAR StandardName[32];
	SYSTEMTIME StandardDate;
	LONG StandardBias;
	WCHAR DaylightName[32];
	SYSTEMTIME DaylightDate;
	LONG DaylightBias;
	WCHAR TimeZoneKeyName[128];
	BOOLEAN DynamicDaylightTimeDisabled;
} DYNAMIC_TIME_ZONE_INFORMATION, *PDYNAMIC_TIME_ZONE_INFORMATION, *LPDYNAMIC_TIME_ZONE_INFORMATION;

WINPR_API DWORD GetTimeZoneInformation(LPTIME_ZONE_INFORMATION lpTimeZoneInformation);
WINPR_API BOOL SetTimeZoneInformation(const TIME_ZONE_INFORMATION* lpTimeZoneInformation);
WINPR_API BOOL SystemTimeToFileTime(const SYSTEMTIME* lpSystemTime, LPFILETIME lpFileTime);
WINPR_API BOOL FileTimeToSystemTime(const FILETIME *lpFileTime, LPSYSTEMTIME lpSystemTime);
WINPR_API BOOL SystemTimeToTzSpecificLocalTime(LPTIME_ZONE_INFORMATION lpTimeZone,
		LPSYSTEMTIME lpUniversalTime, LPSYSTEMTIME lpLocalTime);
WINPR_API BOOL TzSpecificLocalTimeToSystemTime(LPTIME_ZONE_INFORMATION lpTimeZoneInformation,
		LPSYSTEMTIME lpLocalTime, LPSYSTEMTIME lpUniversalTime);

#endif

<<<<<<< HEAD
#if !defined(_WIN32) || (defined(_WIN32) && (_WIN32_WINNT < 0x0501)) /* Windows Vista */
=======
// GetDynamicTimeZoneInformation is provided by the SDK if _WIN32_WINNT >= 0x0600 in SDKs above 7.1A
// and incorrectly if _WIN32_WINNT >= 0x0501 in older SDKs
#if !defined(_WIN32) || (defined(_WIN32) && (defined(NTDDI_WIN8) && _WIN32_WINNT < 0x0600 || !defined(NTDDI_WIN8) && _WIN32_WINNT < 0x0501)) /* Windows Vista */
>>>>>>> 8325ff23

WINPR_API DWORD GetDynamicTimeZoneInformation(PDYNAMIC_TIME_ZONE_INFORMATION pTimeZoneInformation);
WINPR_API BOOL SetDynamicTimeZoneInformation(const DYNAMIC_TIME_ZONE_INFORMATION* lpTimeZoneInformation);
WINPR_API BOOL GetTimeZoneInformationForYear(USHORT wYear, PDYNAMIC_TIME_ZONE_INFORMATION pdtzi, LPTIME_ZONE_INFORMATION ptzi);

#endif

#if !defined(_WIN32) || (defined(_WIN32) && (_WIN32_WINNT < 0x0601)) /* Windows 7 */

WINPR_API BOOL SystemTimeToTzSpecificLocalTimeEx(const DYNAMIC_TIME_ZONE_INFORMATION* lpTimeZoneInformation,
		const SYSTEMTIME* lpUniversalTime, LPSYSTEMTIME lpLocalTime);
WINPR_API BOOL TzSpecificLocalTimeToSystemTimeEx(const DYNAMIC_TIME_ZONE_INFORMATION* lpTimeZoneInformation,
		const SYSTEMTIME* lpLocalTime, LPSYSTEMTIME lpUniversalTime);

#endif

#if !defined(_WIN32) || (defined(_WIN32) && (_WIN32_WINNT < 0x0602)) /* Windows 8 */

WINPR_API DWORD EnumDynamicTimeZoneInformation(const DWORD dwIndex, PDYNAMIC_TIME_ZONE_INFORMATION lpTimeZoneInformation);
WINPR_API DWORD GetDynamicTimeZoneInformationEffectiveYears(const PDYNAMIC_TIME_ZONE_INFORMATION lpTimeZoneInformation,
		LPDWORD FirstYear, LPDWORD LastYear);

#endif

#endif /* WINPR_TIMEZONE_H */
<|MERGE_RESOLUTION|>--- conflicted
+++ resolved
@@ -62,13 +62,11 @@
 
 #endif
 
-<<<<<<< HEAD
-#if !defined(_WIN32) || (defined(_WIN32) && (_WIN32_WINNT < 0x0501)) /* Windows Vista */
-=======
-// GetDynamicTimeZoneInformation is provided by the SDK if _WIN32_WINNT >= 0x0600 in SDKs above 7.1A
-// and incorrectly if _WIN32_WINNT >= 0x0501 in older SDKs
+/*
+ * GetDynamicTimeZoneInformation is provided by the SDK if _WIN32_WINNT >= 0x0600 in SDKs above 7.1A
+ * and incorrectly if _WIN32_WINNT >= 0x0501 in older SDKs
+ */
 #if !defined(_WIN32) || (defined(_WIN32) && (defined(NTDDI_WIN8) && _WIN32_WINNT < 0x0600 || !defined(NTDDI_WIN8) && _WIN32_WINNT < 0x0501)) /* Windows Vista */
->>>>>>> 8325ff23
 
 WINPR_API DWORD GetDynamicTimeZoneInformation(PDYNAMIC_TIME_ZONE_INFORMATION pTimeZoneInformation);
 WINPR_API BOOL SetDynamicTimeZoneInformation(const DYNAMIC_TIME_ZONE_INFORMATION* lpTimeZoneInformation);
