/**
 * WinPR: Windows Portable Runtime
 * Smart Card API
 *
 * Copyright 2014 Marc-Andre Moreau <marcandre.moreau@gmail.com>
 *
 * Licensed under the Apache License, Version 2.0 (the "License");
 * you may not use this file except in compliance with the License.
 * You may obtain a copy of the License at
 *
 *     http://www.apache.org/licenses/LICENSE-2.0
 *
 * Unless required by applicable law or agreed to in writing, software
 * distributed under the License is distributed on an "AS IS" BASIS,
 * WITHOUT WARRANTIES OR CONDITIONS OF ANY KIND, either express or implied.
 * See the License for the specific language governing permissions and
 * limitations under the License.
 */

#ifdef HAVE_CONFIG_H
#include "config.h"
#endif

#ifndef _WIN32

#include <stdio.h>
#include <stdlib.h>
#include <ctype.h>

#include <winpr/crt.h>
#include <winpr/print.h>
#include <winpr/synch.h>
#include <winpr/library.h>
#include <winpr/smartcard.h>
#include <winpr/collections.h>

#include "smartcard_pcsc.h"

//#define DISABLE_PCSC_SCARD_AUTOALLOCATE

struct _PCSC_SCARDCONTEXT
{
	SCARDCONTEXT hContext;
	SCARDHANDLE hCard;
	CRITICAL_SECTION lock;
};
typedef struct _PCSC_SCARDCONTEXT PCSC_SCARDCONTEXT;

struct _PCSC_READER
{
	char* namePCSC;
	char* nameWinSCard;
};
typedef struct _PCSC_READER PCSC_READER;

static HMODULE g_PCSCModule = NULL;
static PCSCFunctionTable g_PCSC = { 0 };

static BOOL g_SCardAutoAllocate = FALSE;

static wArrayList* g_Readers = NULL;
static wListDictionary* g_CardHandles = NULL;
static wListDictionary* g_CardContexts = NULL;
static wListDictionary* g_MemoryBlocks = NULL;

WINSCARDAPI LONG WINAPI PCSC_SCardFreeMemory_Internal(SCARDCONTEXT hContext, LPCVOID pvMem);

LONG PCSC_MapErrorCodeToWinSCard(LONG errorCode)
{
	/**
	 * pcsc-lite returns SCARD_E_UNEXPECTED when it
	 * should return SCARD_E_UNSUPPORTED_FEATURE.
	 *
	 * Additionally, the pcsc-lite headers incorrectly
	 * define SCARD_E_UNSUPPORTED_FEATURE to 0x8010001F,
	 * when the real value should be 0x80100022.
	 */

	if (errorCode == SCARD_E_UNEXPECTED)
		errorCode = SCARD_E_UNSUPPORTED_FEATURE;

	return errorCode;
}

DWORD PCSC_ConvertCardStateToWinSCard(DWORD dwCardState, LONG status)
{
	/**
	 * pcsc-lite's SCardStatus returns a bit-field, not an enumerated value.
	 *
	 *         State             WinSCard           pcsc-lite
	 *
	 *      SCARD_UNKNOWN           0                0x0001
	 *      SCARD_ABSENT            1                0x0002
	 *      SCARD_PRESENT           2                0x0004
	 *      SCARD_SWALLOWED         3                0x0008
	 *      SCARD_POWERED           4                0x0010
	 *      SCARD_NEGOTIABLE        5                0x0020
	 *      SCARD_SPECIFIC          6                0x0040
	 *
	 * pcsc-lite also never sets SCARD_SPECIFIC,
	 * which is expected by some windows applications.
	 */

	if (status == SCARD_S_SUCCESS)
	{
		if ((dwCardState & PCSC_SCARD_NEGOTIABLE) || (dwCardState & PCSC_SCARD_SPECIFIC))
			return SCARD_SPECIFIC;
	}

	if (dwCardState & PCSC_SCARD_POWERED)
		return SCARD_POWERED;
	if (dwCardState & PCSC_SCARD_NEGOTIABLE)
		return SCARD_NEGOTIABLE;
	if (dwCardState & PCSC_SCARD_SPECIFIC)
		return SCARD_SPECIFIC;
	if (dwCardState & PCSC_SCARD_ABSENT)
		return SCARD_ABSENT;
	if (dwCardState & PCSC_SCARD_PRESENT)
		return SCARD_PRESENT;
	if (dwCardState & PCSC_SCARD_SWALLOWED)
		return SCARD_SWALLOWED;
	if (dwCardState & PCSC_SCARD_UNKNOWN)
		return SCARD_UNKNOWN;

	return SCARD_UNKNOWN;
}

DWORD PCSC_ConvertProtocolsToWinSCard(DWORD dwProtocols)
{
	/**
	 * pcsc-lite uses a different value for SCARD_PROTOCOL_RAW,
	 * and also has SCARD_PROTOCOL_T15 which is not in WinSCard.
	 */

	if (dwProtocols & PCSC_SCARD_PROTOCOL_RAW)
	{
		dwProtocols &= ~PCSC_SCARD_PROTOCOL_RAW;
		dwProtocols |= SCARD_PROTOCOL_RAW;
	}

	if (dwProtocols & PCSC_SCARD_PROTOCOL_T15)
	{
		dwProtocols &= ~PCSC_SCARD_PROTOCOL_T15;
	}

	return dwProtocols;
}

DWORD PCSC_ConvertProtocolsFromWinSCard(DWORD dwProtocols)
{
	/**
	 * pcsc-lite uses a different value for SCARD_PROTOCOL_RAW,
	 * and it does not define WinSCard's SCARD_PROTOCOL_DEFAULT.
	 */

	if (dwProtocols & SCARD_PROTOCOL_RAW)
	{
		dwProtocols &= ~SCARD_PROTOCOL_RAW;
		dwProtocols |= PCSC_SCARD_PROTOCOL_RAW;
	}

	if (dwProtocols & SCARD_PROTOCOL_DEFAULT)
	{
		dwProtocols &= ~SCARD_PROTOCOL_DEFAULT;
	}

	if (dwProtocols == SCARD_PROTOCOL_UNDEFINED)
	{
		dwProtocols = SCARD_PROTOCOL_Tx;
	}

	return dwProtocols;
}

void PCSC_ReaderAliasFree(PCSC_READER* reader)
{
	if (!reader)
		return;

	free(reader->namePCSC);
	free(reader->nameWinSCard);
}

PCSC_SCARDCONTEXT* PCSC_GetCardContextData(SCARDCONTEXT hContext)
{
	PCSC_SCARDCONTEXT* pContext;

	if (!g_CardContexts)
		return 0;

	pContext = (PCSC_SCARDCONTEXT*) ListDictionary_GetItemValue(g_CardContexts, (void*) hContext);

	if (!pContext)
		return 0;

	return pContext;
}

PCSC_SCARDCONTEXT* PCSC_EstablishCardContext(SCARDCONTEXT hContext)
{
	PCSC_SCARDCONTEXT* pContext;

	pContext = (PCSC_SCARDCONTEXT*) calloc(1, sizeof(PCSC_SCARDCONTEXT));

	if (!pContext)
		return NULL;

	pContext->hContext = hContext;

	InitializeCriticalSectionAndSpinCount(&(pContext->lock), 4000);

	if (!g_CardContexts)
		g_CardContexts = ListDictionary_New(TRUE);

	if (!g_Readers)
	{
		g_Readers = ArrayList_New(TRUE);
		ArrayList_Object(g_Readers)->fnObjectFree = (OBJECT_FREE_FN) PCSC_ReaderAliasFree;
	}

	ListDictionary_Add(g_CardContexts, (void*) hContext, (void*) pContext);

	return pContext;
}

void PCSC_ReleaseCardContext(SCARDCONTEXT hContext)
{
	PCSC_SCARDCONTEXT* pContext;

	pContext = PCSC_GetCardContextData(hContext);

	if (!pContext)
		return;

	DeleteCriticalSection(&(pContext->lock));

	free(pContext);

	if (!g_CardContexts)
		return;

	ListDictionary_Remove(g_CardContexts, (void*) hContext);
}

BOOL PCSC_LockCardContext(SCARDCONTEXT hContext)
{
	PCSC_SCARDCONTEXT* pContext;

	pContext = PCSC_GetCardContextData(hContext);

	if (!pContext)
	{
		fprintf(stderr, "PCSC_LockCardContext: invalid context (%p)\n", (void*) hContext);
		return FALSE;
	}

	EnterCriticalSection(&(pContext->lock));
	
	return TRUE;
}

BOOL PCSC_UnlockCardContext(SCARDCONTEXT hContext)
{
	PCSC_SCARDCONTEXT* pContext;

	pContext = PCSC_GetCardContextData(hContext);

	if (!pContext)
	{
		fprintf(stderr, "PCSC_UnlockCardContext: invalid context (%p)\n", (void*) hContext);
		return FALSE;
	}

	LeaveCriticalSection(&(pContext->lock));
	
	return TRUE;
}

char* PCSC_GetReaderNameFromAlias(char* nameWinSCard)
{
	int index;
	int count;
	PCSC_READER* reader;
	char* namePCSC = NULL;

	ArrayList_Lock(g_Readers);

	count = ArrayList_Count(g_Readers);

	for (index = 0; index < count; index++)
	{
		reader = ArrayList_GetItem(g_Readers, index);

		if (strcmp(nameWinSCard, reader->nameWinSCard) == 0)
		{
			namePCSC = reader->namePCSC;
			break;
		}
	}

	ArrayList_Unlock(g_Readers);

	return namePCSC;
}

BOOL PCSC_AddReaderNameAlias(char* namePCSC, char* nameWinSCard)
{
	PCSC_READER* reader;

	if (PCSC_GetReaderNameFromAlias(nameWinSCard))
		return TRUE;

	reader = (PCSC_READER*) calloc(1, sizeof(PCSC_READER));

	if (!reader)
		return FALSE;

	reader->namePCSC = _strdup(namePCSC);
	reader->nameWinSCard = _strdup(nameWinSCard);

	ArrayList_Add(g_Readers, reader);

	return TRUE;
}

static int PCSC_AtoiWithLength(const char* str, int length)
{
	int index;
	int value = 0;

	for (index = 0; index < length; ++index)
	{
		if (!isdigit(str[index]))
			return -1;

		value = value * 10 + (str[index] - '0');
	}

	return value;
}

char* PCSC_ConvertReaderNameToWinSCard(const char* name)
{
	int slot;
	int index;
	int size;
	int length;
	int ctoken;
	int ntokens;
	char *p, *q;
	char* tokens[64][2];
	char* nameWinSCard;

	/**
	 * pcsc-lite reader name format:
	 * name [interface] (serial) index slot
	 *
	 * Athena IDProtect Key v2 [Main Interface] 00 00
	 *
	 * name:      Athena IDProtect Key v2
	 * interface: Main Interface
	 * serial:    N/A
	 * index:     00
	 * slot:      00
	 *
	 * Athena ASE IIIe 00 00
	 *
	 * name:      Athena ASE IIIe
	 * interface: N/A
	 * serial:    N/A
	 * index:     00
	 * slot:      00
	 *
	 * Athena ASE IIIe [CCID Bulk Interface] 00 00
	 *
	 * name:      Athena ASE IIIe
	 * interface: CCID Bulk Interface
	 * serial:    N/A
	 * index:     00
	 * slot:      00
	 *
	 * Gemalto PC Twin Reader (944B4BF1) 00 00
	 *
	 * name:      Gemalto PC Twin Reader
	 * interface: N/A
	 * serial:    944B4BF1
	 * index:     00
	 * slot:      00
	 *
	 * the serial component is optional
	 * the index is a two digit zero-padded integer
	 * the slot is a two digit zero-padded integer
	 */

	length = strlen(name);

	if (length < 10)
		return NULL;

	ntokens = 0;
	p = q = (char*) name;

	while (*p)
	{
		if (*p == ' ')
		{
			tokens[ntokens][0] = q;
			tokens[ntokens][1] = p;
			q = p + 1;
			ntokens++;
		}

		p++;
	}

	tokens[ntokens][0] = q;
	tokens[ntokens][1] = p;
	ntokens++;

	if (ntokens < 2)
		return NULL;

	slot = index = -1;
	ctoken = ntokens - 1;

	slot = PCSC_AtoiWithLength(tokens[ctoken][0], (int) (tokens[ctoken][1] - tokens[ctoken][0]));
	ctoken--;

	index = PCSC_AtoiWithLength(tokens[ctoken][0], (int) (tokens[ctoken][1] - tokens[ctoken][0]));
	ctoken--;

	if (index < 0)
	{
		slot = -1;
		index = slot;
		ctoken++;
	}
	
	if ((index < 0) || (slot < 0))
		return NULL;

	if (*(tokens[ctoken][1] - 1) == ')')
	{
		while ((*(tokens[ctoken][0]) != '(') && (ctoken > 0))
			ctoken--;
		ctoken--;
	}

	if (ctoken < 1)
		return NULL;

	if (*(tokens[ctoken][1] - 1) == ']')
	{
		while ((*(tokens[ctoken][0]) != '[') && (ctoken > 0))
			ctoken--;
		ctoken--;
	}

	if (ctoken < 1)
		return NULL;

	p = tokens[0][0];
	q = tokens[ctoken][1];

	length = (q - p);
	size = length + 16;

	nameWinSCard = (char*) malloc(size);

	if (!nameWinSCard)
		return NULL;

	/**
	 * pcsc-lite appears to use an index number based on all readers,
	 * while WinSCard uses an index number based on readers of the same name.
	 * Force an index number of 0 for now, fix later.
	 */

	index = 0;

	sprintf_s(nameWinSCard, size, "%.*s %d", length, p, index);

	printf("Smart Card Reader Name Alias: %s -> %s\n", p, nameWinSCard);

	return nameWinSCard;
}

char* PCSC_ConvertReaderNamesToWinSCard(const char* names, LPDWORD pcchReaders)
{
	int length;
	char *p, *q;
	DWORD cchReaders;
	char* nameWinSCard;
	char* namesWinSCard;

	p = (char*) names;
	cchReaders = *pcchReaders;

	namesWinSCard = (char*) malloc(cchReaders * 2);

	if (!namesWinSCard)
		return NULL;

	q = namesWinSCard;
	p = (char*) names;

	while ((p - names) < cchReaders)
	{
		nameWinSCard = PCSC_ConvertReaderNameToWinSCard(p);

		if (nameWinSCard)
		{
			PCSC_AddReaderNameAlias(p, nameWinSCard);

			length = strlen(nameWinSCard);
			CopyMemory(q, nameWinSCard, length);
			free(nameWinSCard);
		}
		else
		{
			length = strlen(p);
			CopyMemory(q, p, length);
		}

		q += length;
		*q = '\0';
		q++;

		p += strlen(p) + 1;
	}

	*q = '\0';
	q++;

	*pcchReaders = (DWORD) (q - namesWinSCard);

	return namesWinSCard;
}

char* PCSC_ConvertReaderNamesToPCSC(const char* names, LPDWORD pcchReaders)
{
	int length;
	char *p, *q;
	char* namePCSC;
	char* namesPCSC;
	DWORD cchReaders;

	p = (char*) names;
	cchReaders = *pcchReaders;

	namesPCSC = (char*) malloc(cchReaders * 2);

	if (!namesPCSC)
		return NULL;

	q = namesPCSC;
	p = (char*) names;

	while ((p - names) < cchReaders)
	{
		namePCSC = PCSC_GetReaderNameFromAlias(p);

		if (!namePCSC)
			namePCSC = p;

		length = strlen(namePCSC);
		CopyMemory(q, namePCSC, length);

		q += length;
		*q = '\0';
		q++;

		p += strlen(p) + 1;
	}

	*q = '\0';
	q++;

	*pcchReaders = (DWORD) (q - namesPCSC);

	return namesPCSC;
}

void PCSC_AddCardHandle(SCARDCONTEXT hContext, SCARDHANDLE hCard)
{
	if (!g_CardHandles)
		g_CardHandles = ListDictionary_New(TRUE);

	ListDictionary_Add(g_CardHandles, (void*) hCard, (void*) hContext);
}

void* PCSC_RemoveCardHandle(SCARDHANDLE hCard)
{
	if (!g_CardHandles)
		return NULL;

	return ListDictionary_Remove(g_CardHandles, (void*) hCard);
}

SCARDCONTEXT PCSC_GetCardContextFromHandle(SCARDHANDLE hCard)
{
	SCARDCONTEXT hContext;

	if (!g_CardHandles)
		return 0;

	hContext = (SCARDCONTEXT) ListDictionary_GetItemValue(g_CardHandles, (void*) hCard);

	return hContext;
}

void PCSC_AddMemoryBlock(SCARDCONTEXT hContext, void* pvMem)
{
	if (!g_MemoryBlocks)
		g_MemoryBlocks = ListDictionary_New(TRUE);

	ListDictionary_Add(g_MemoryBlocks, pvMem, (void*) hContext);
}

void* PCSC_RemoveMemoryBlock(SCARDCONTEXT hContext, void* pvMem)
{
	if (!g_MemoryBlocks)
		return NULL;

	return ListDictionary_Remove(g_MemoryBlocks, pvMem);
}

void* PCSC_SCardAllocMemory(SCARDCONTEXT hContext, size_t size)
{
	void* pvMem;

	pvMem = malloc(size);

	if (!pvMem)
		return NULL;

	PCSC_AddMemoryBlock(hContext, pvMem);

	return pvMem;
}

/**
 * Standard Windows Smart Card API (PCSC)
 */

WINSCARDAPI LONG WINAPI PCSC_SCardEstablishContext(DWORD dwScope,
		LPCVOID pvReserved1, LPCVOID pvReserved2, LPSCARDCONTEXT phContext)
{
	LONG status = SCARD_S_SUCCESS;

	if (g_PCSC.pfnSCardEstablishContext)
	{
		dwScope = SCARD_SCOPE_SYSTEM; /* this is the only scope supported by pcsc-lite */

		status = g_PCSC.pfnSCardEstablishContext(dwScope, pvReserved1, pvReserved2, phContext);
		status = PCSC_MapErrorCodeToWinSCard(status);

		if (!status)
			PCSC_EstablishCardContext(*phContext);
	}

	return status;
}

WINSCARDAPI LONG WINAPI PCSC_SCardReleaseContext(SCARDCONTEXT hContext)
{
	LONG status = SCARD_S_SUCCESS;

	if (g_PCSC.pfnSCardReleaseContext)
	{
		status = g_PCSC.pfnSCardReleaseContext(hContext);
		status = PCSC_MapErrorCodeToWinSCard(status);

		if (!status)
			PCSC_ReleaseCardContext(hContext);
	}

	return status;
}

WINSCARDAPI LONG WINAPI PCSC_SCardIsValidContext(SCARDCONTEXT hContext)
{
	LONG status = SCARD_S_SUCCESS;

	if (g_PCSC.pfnSCardIsValidContext)
	{
		status = g_PCSC.pfnSCardIsValidContext(hContext);
		status = PCSC_MapErrorCodeToWinSCard(status);
	}

	return status;
}

WINSCARDAPI LONG WINAPI PCSC_SCardListReaderGroupsA(SCARDCONTEXT hContext,
		LPSTR mszGroups, LPDWORD pcchGroups)
{
	LONG status = SCARD_S_SUCCESS;

	if (!PCSC_LockCardContext(hContext))
		return SCARD_E_INVALID_HANDLE;

	if (g_PCSC.pfnSCardListReaderGroups)
	{
		status = g_PCSC.pfnSCardListReaderGroups(hContext, mszGroups, pcchGroups);
		status = PCSC_MapErrorCodeToWinSCard(status);
	}

	if (!PCSC_UnlockCardContext(hContext))
		return SCARD_E_INVALID_HANDLE;

	return status;
}

WINSCARDAPI LONG WINAPI PCSC_SCardListReaderGroupsW(SCARDCONTEXT hContext,
		LPWSTR mszGroups, LPDWORD pcchGroups)
{
	LONG status = SCARD_S_SUCCESS;

	if (!PCSC_LockCardContext(hContext))
		return SCARD_E_INVALID_HANDLE;

	if (g_PCSC.pfnSCardListReaderGroups)
	{
		mszGroups = NULL;
		pcchGroups = 0;

		/* FIXME: unicode conversion */

		status = g_PCSC.pfnSCardListReaderGroups(hContext, (LPSTR) mszGroups, pcchGroups);
		status = PCSC_MapErrorCodeToWinSCard(status);
	}

	if (!PCSC_UnlockCardContext(hContext))
		return SCARD_E_INVALID_HANDLE;

	return status;
}

WINSCARDAPI LONG WINAPI PCSC_SCardListReaders_Internal(SCARDCONTEXT hContext,
		LPCSTR mszGroups, LPSTR mszReaders, LPDWORD pcchReaders)
{
	LONG status = SCARD_S_SUCCESS;

	if (g_PCSC.pfnSCardListReaders)
	{
		char* mszReadersWinSCard = NULL;
		BOOL pcchReadersWrapAlloc = FALSE;
		LPSTR* pMszReaders = (LPSTR*) mszReaders;

		mszGroups = NULL; /* mszGroups is not supported by pcsc-lite */

		if ((*pcchReaders == SCARD_AUTOALLOCATE) && !g_SCardAutoAllocate)
			pcchReadersWrapAlloc = TRUE;

		if (pcchReadersWrapAlloc)
		{
			*pcchReaders = 0;

			status = g_PCSC.pfnSCardListReaders(hContext, mszGroups, NULL, pcchReaders);

			if (status == SCARD_S_SUCCESS)
			{
				*pMszReaders = calloc(1, *pcchReaders);

				if (!*pMszReaders)
					return SCARD_E_NO_MEMORY;

				status = g_PCSC.pfnSCardListReaders(hContext, mszGroups, *pMszReaders, pcchReaders);

				if (status != SCARD_S_SUCCESS)
					free(*pMszReaders);
				else
					PCSC_AddMemoryBlock(hContext, *pMszReaders);
			}
		}
		else
		{
			status = g_PCSC.pfnSCardListReaders(hContext, mszGroups, mszReaders, pcchReaders);
		}

		status = PCSC_MapErrorCodeToWinSCard(status);

		if (status == SCARD_S_SUCCESS)
		{
			mszReadersWinSCard = PCSC_ConvertReaderNamesToWinSCard(*pMszReaders, pcchReaders);

			if (mszReadersWinSCard)
			{
				PCSC_SCardFreeMemory_Internal(hContext, *pMszReaders);

				*pMszReaders = mszReadersWinSCard;
				PCSC_AddMemoryBlock(hContext, *pMszReaders);
			}
		}
	}

	return status;
}

WINSCARDAPI LONG WINAPI PCSC_SCardListReadersA(SCARDCONTEXT hContext,
		LPCSTR mszGroups, LPSTR mszReaders, LPDWORD pcchReaders)
{
	LONG status = SCARD_S_SUCCESS;

	if (!PCSC_LockCardContext(hContext))
		return SCARD_E_INVALID_HANDLE;

	if (g_PCSC.pfnSCardListReaders)
	{
		status = PCSC_SCardListReaders_Internal(hContext, mszGroups, mszReaders, pcchReaders);
	}

	if (!PCSC_UnlockCardContext(hContext))
		return SCARD_E_INVALID_HANDLE;

	return status;
}

WINSCARDAPI LONG WINAPI PCSC_SCardListReadersW(SCARDCONTEXT hContext,
		LPCWSTR mszGroups, LPWSTR mszReaders, LPDWORD pcchReaders)
{
	LONG status = SCARD_S_SUCCESS;

	if (!PCSC_LockCardContext(hContext))
		return SCARD_E_INVALID_HANDLE;

	if (g_PCSC.pfnSCardListReaders)
	{
		LPSTR mszGroupsA = NULL;
		LPSTR mszReadersA = NULL;
		LPSTR* pMszReadersA = &mszReadersA;

		mszGroups = NULL; /* mszGroups is not supported by pcsc-lite */

		if (mszGroups)
			ConvertFromUnicode(CP_UTF8, 0, mszGroups, -1, (char**) &mszGroupsA, 0, NULL, NULL);

		status = PCSC_SCardListReaders_Internal(hContext, mszGroupsA, (LPTSTR) &mszReadersA, pcchReaders);

		if (status == SCARD_S_SUCCESS)
		{
			*pcchReaders = ConvertToUnicode(CP_UTF8, 0, *pMszReadersA, *pcchReaders, (WCHAR**) mszReaders, 0);
			PCSC_AddMemoryBlock(hContext, mszReaders);

			PCSC_SCardFreeMemory_Internal(hContext, *pMszReadersA);
		}

		free(mszGroupsA);
	}

	if (!PCSC_UnlockCardContext(hContext))
		return SCARD_E_INVALID_HANDLE;

	return status;
}

WINSCARDAPI LONG WINAPI PCSC_SCardListCardsA(SCARDCONTEXT hContext,
		LPCBYTE pbAtr, LPCGUID rgquidInterfaces, DWORD cguidInterfaceCount, CHAR* mszCards, LPDWORD pcchCards)
{
	return 0;
}

WINSCARDAPI LONG WINAPI PCSC_SCardListCardsW(SCARDCONTEXT hContext,
		LPCBYTE pbAtr, LPCGUID rgquidInterfaces, DWORD cguidInterfaceCount, WCHAR* mszCards, LPDWORD pcchCards)
{
	return 0;
}

WINSCARDAPI LONG WINAPI PCSC_SCardListInterfacesA(SCARDCONTEXT hContext,
		LPCSTR szCard, LPGUID pguidInterfaces, LPDWORD pcguidInterfaces)
{
	return 0;
}

WINSCARDAPI LONG WINAPI PCSC_SCardListInterfacesW(SCARDCONTEXT hContext,
		LPCWSTR szCard, LPGUID pguidInterfaces, LPDWORD pcguidInterfaces)
{
	return 0;
}

WINSCARDAPI LONG WINAPI PCSC_SCardGetProviderIdA(SCARDCONTEXT hContext,
		LPCSTR szCard, LPGUID pguidProviderId)
{
	return 0;
}

WINSCARDAPI LONG WINAPI PCSC_SCardGetProviderIdW(SCARDCONTEXT hContext,
		LPCWSTR szCard, LPGUID pguidProviderId)
{
	return 0;
}

WINSCARDAPI LONG WINAPI PCSC_SCardGetCardTypeProviderNameA(SCARDCONTEXT hContext,
		LPCSTR szCardName, DWORD dwProviderId, CHAR* szProvider, LPDWORD pcchProvider)
{
	return 0;
}

WINSCARDAPI LONG WINAPI PCSC_SCardGetCardTypeProviderNameW(SCARDCONTEXT hContext,
		LPCWSTR szCardName, DWORD dwProviderId, WCHAR* szProvider, LPDWORD pcchProvider)
{
	return 0;
}

WINSCARDAPI LONG WINAPI PCSC_SCardIntroduceReaderGroupA(SCARDCONTEXT hContext, LPCSTR szGroupName)
{
	return 0;
}

WINSCARDAPI LONG WINAPI PCSC_SCardIntroduceReaderGroupW(SCARDCONTEXT hContext, LPCWSTR szGroupName)
{
	return 0;
}

WINSCARDAPI LONG WINAPI PCSC_SCardForgetReaderGroupA(SCARDCONTEXT hContext, LPCSTR szGroupName)
{
	return 0;
}

WINSCARDAPI LONG WINAPI PCSC_SCardForgetReaderGroupW(SCARDCONTEXT hContext, LPCWSTR szGroupName)
{
	return 0;
}

WINSCARDAPI LONG WINAPI PCSC_SCardIntroduceReaderA(SCARDCONTEXT hContext,
		LPCSTR szReaderName, LPCSTR szDeviceName)
{
	return 0;
}

WINSCARDAPI LONG WINAPI PCSC_SCardIntroduceReaderW(SCARDCONTEXT hContext,
		LPCWSTR szReaderName, LPCWSTR szDeviceName)
{
	return 0;
}

WINSCARDAPI LONG WINAPI PCSC_SCardForgetReaderA(SCARDCONTEXT hContext, LPCSTR szReaderName)
{
	return 0;
}

WINSCARDAPI LONG WINAPI PCSC_SCardForgetReaderW(SCARDCONTEXT hContext, LPCWSTR szReaderName)
{
	return 0;
}

WINSCARDAPI LONG WINAPI PCSC_SCardAddReaderToGroupA(SCARDCONTEXT hContext,
		LPCSTR szReaderName, LPCSTR szGroupName)
{
	return 0;
}

WINSCARDAPI LONG WINAPI PCSC_SCardAddReaderToGroupW(SCARDCONTEXT hContext,
		LPCWSTR szReaderName, LPCWSTR szGroupName)
{
	return 0;
}

WINSCARDAPI LONG WINAPI PCSC_SCardRemoveReaderFromGroupA(SCARDCONTEXT hContext,
		LPCSTR szReaderName, LPCSTR szGroupName)
{
	return 0;
}

WINSCARDAPI LONG WINAPI PCSC_SCardRemoveReaderFromGroupW(SCARDCONTEXT hContext,
		LPCWSTR szReaderName, LPCWSTR szGroupName)
{
	return 0;
}

WINSCARDAPI LONG WINAPI PCSC_SCardIntroduceCardTypeA(SCARDCONTEXT hContext,
		LPCSTR szCardName, LPCGUID pguidPrimaryProvider, LPCGUID rgguidInterfaces,
		DWORD dwInterfaceCount, LPCBYTE pbAtr, LPCBYTE pbAtrMask, DWORD cbAtrLen)
{
	return 0;
}

WINSCARDAPI LONG WINAPI PCSC_SCardIntroduceCardTypeW(SCARDCONTEXT hContext,
		LPCWSTR szCardName, LPCGUID pguidPrimaryProvider, LPCGUID rgguidInterfaces,
		DWORD dwInterfaceCount, LPCBYTE pbAtr, LPCBYTE pbAtrMask, DWORD cbAtrLen)
{
	return 0;
}

WINSCARDAPI LONG WINAPI PCSC_SCardSetCardTypeProviderNameA(SCARDCONTEXT hContext,
		LPCSTR szCardName, DWORD dwProviderId, LPCSTR szProvider)
{
	return 0;
}

WINSCARDAPI LONG WINAPI PCSC_SCardSetCardTypeProviderNameW(SCARDCONTEXT hContext,
		LPCWSTR szCardName, DWORD dwProviderId, LPCWSTR szProvider)
{
	return 0;
}

WINSCARDAPI LONG WINAPI PCSC_SCardForgetCardTypeA(SCARDCONTEXT hContext, LPCSTR szCardName)
{
	return 0;
}

WINSCARDAPI LONG WINAPI PCSC_SCardForgetCardTypeW(SCARDCONTEXT hContext, LPCWSTR szCardName)
{
	return 0;
}

WINSCARDAPI LONG WINAPI PCSC_SCardFreeMemory_Internal(SCARDCONTEXT hContext, LPCVOID pvMem)
{
	LONG status = SCARD_S_SUCCESS;

	if (PCSC_RemoveMemoryBlock(hContext, (void*) pvMem))
	{
		free((void*) pvMem);
		status = SCARD_S_SUCCESS;
	}
	else
	{
		if (g_PCSC.pfnSCardFreeMemory)
		{
			status = g_PCSC.pfnSCardFreeMemory(hContext, pvMem);
			status = PCSC_MapErrorCodeToWinSCard(status);
		}
	}

	return status;
}

WINSCARDAPI LONG WINAPI PCSC_SCardFreeMemory(SCARDCONTEXT hContext, LPCVOID pvMem)
{
	LONG status = SCARD_S_SUCCESS;

	if (!PCSC_LockCardContext(hContext))
		return SCARD_E_INVALID_HANDLE;

	status = PCSC_SCardFreeMemory_Internal(hContext, pvMem);

	if (!PCSC_UnlockCardContext(hContext))
		return SCARD_E_INVALID_HANDLE;

	return status;
}

WINSCARDAPI HANDLE WINAPI PCSC_SCardAccessStartedEvent(void)
{
	return 0;
}

WINSCARDAPI void WINAPI PCSC_SCardReleaseStartedEvent(void)
{

}

WINSCARDAPI LONG WINAPI PCSC_SCardLocateCardsA(SCARDCONTEXT hContext,
		LPCSTR mszCards, LPSCARD_READERSTATEA rgReaderStates, DWORD cReaders)
{
	return 0;
}

WINSCARDAPI LONG WINAPI PCSC_SCardLocateCardsW(SCARDCONTEXT hContext,
		LPCWSTR mszCards, LPSCARD_READERSTATEW rgReaderStates, DWORD cReaders)
{
	return 0;
}

WINSCARDAPI LONG WINAPI PCSC_SCardLocateCardsByATRA(SCARDCONTEXT hContext,
		LPSCARD_ATRMASK rgAtrMasks, DWORD cAtrs, LPSCARD_READERSTATEA rgReaderStates, DWORD cReaders)
{
	return 0;
}

WINSCARDAPI LONG WINAPI PCSC_SCardLocateCardsByATRW(SCARDCONTEXT hContext,
		LPSCARD_ATRMASK rgAtrMasks, DWORD cAtrs, LPSCARD_READERSTATEW rgReaderStates, DWORD cReaders)
{
	return 0;
}

WINSCARDAPI LONG WINAPI PCSC_SCardGetStatusChange_Internal(SCARDCONTEXT hContext,
		DWORD dwTimeout, LPSCARD_READERSTATEA rgReaderStates, DWORD cReaders)
{
	LONG status = SCARD_S_SUCCESS;

	if (g_PCSC.pfnSCardGetStatusChange)
	{
<<<<<<< HEAD
		DWORD index;
		char** szReaders;
=======
		DWORD i, j;
>>>>>>> 237eb614
		DWORD dwEventState;
		BOOL stateChanged = FALSE;
		PCSC_SCARD_READERSTATE* states;
		
		/**
		 * FIXME: proper pcsc-lite support for "\\\\?PnP?\\Notification"
		 *
		 * Apple's SmartCard Services (not vanilla pcsc-lite) appears to have trouble with the
		 * "\\\\?PnP?\\Notification" reader name. I am always getting EXC_BAD_ACCESS with it.
		 *
		 * The SmartCard Services tarballs can be found here:
		 * http://opensource.apple.com/tarballs/SmartCardServices/
		 *
		 * The "\\\\?PnP?\\Notification" string cannot be found anywhere in the sources,
		 * while this string is present in the vanilla pcsc-lite sources.
		 *
		 * For now, the current smartcard code sets dwCurrentState to SCARD_STATE_IGNORE
		 * when the reader name is "\\\\?PnP?\\Notification". We check for this flag and
		 * and ignore the reader completely when present.
		 */

<<<<<<< HEAD
		states = (LPSCARD_READERSTATEA) calloc(cReaders, sizeof(SCARD_READERSTATEA));
		szReaders = (char**) calloc(cReaders, sizeof(char*));
=======
		states = (PCSC_SCARD_READERSTATE*) calloc(cReaders, sizeof(PCSC_SCARD_READERSTATE));
>>>>>>> 237eb614

		if (!states)
			return SCARD_E_NO_MEMORY;
		
		for (i = j = 0; i < cReaders; i++)
		{
<<<<<<< HEAD
			szReaders[index] = (char*) states[index].szReader;
			states[index].szReader = PCSC_GetReaderNameFromAlias((char*) rgReaderStates[index].szReader);

			if (!states[index].szReader)
				states[index].szReader = rgReaderStates[index].szReader;

			states[index].pvUserData = rgReaderStates[index].pvUserData;
			states[index].dwCurrentState = rgReaderStates[index].dwCurrentState;
			states[index].dwEventState = rgReaderStates[index].dwEventState;
			states[index].cbAtr = rgReaderStates[index].cbAtr;
			CopyMemory(&(states[index].rgbAtr), &(rgReaderStates[index].rgbAtr), 36);
=======
			if (rgReaderStates[i].dwCurrentState == SCARD_STATE_IGNORE)
				continue;
			
			states[j].szReader = PCSC_GetReaderNameFromAlias((char*) rgReaderStates[i].szReader);

			if (!states[j].szReader)
				states[j].szReader = rgReaderStates[i].szReader;

			states[j].dwCurrentState = rgReaderStates[i].dwCurrentState;
			states[j].dwEventState = rgReaderStates[i].dwEventState;
			states[j].cbAtr = rgReaderStates[i].cbAtr;
			CopyMemory(&(states[j].rgbAtr), &(rgReaderStates[i].rgbAtr), PCSC_MAX_ATR_SIZE);
			
			j++;
>>>>>>> 237eb614
		}
		
		cReaders = j;

		/**
		 * pcsc-lite interprets dwTimeout value 0 as INFINITE, use value 1 as a workaround
		 */

<<<<<<< HEAD
		status = g_PCSC.pfnSCardGetStatusChange(hContext, dwTimeout ? dwTimeout : 10, states, cReaders);
		status = PCSC_MapErrorCodeToWinSCard(status);
=======
		if (cReaders > 0)
		{
			status = g_PCSC.pfnSCardGetStatusChange(hContext, dwTimeout ? dwTimeout : 10, states, cReaders);
			status = PCSC_MapErrorCodeToWinSCard(status);
		}
		else
		{
			status = SCARD_E_TIMEOUT;
		}
>>>>>>> 237eb614

		for (i = j = 0; i < cReaders; i++)
		{
<<<<<<< HEAD
			rgReaderStates[index].szReader = szReaders[index];
			
			rgReaderStates[index].pvUserData = states[index].pvUserData;
			rgReaderStates[index].dwCurrentState = states[index].dwCurrentState;
			rgReaderStates[index].cbAtr = states[index].cbAtr;
			CopyMemory(&(rgReaderStates[index].rgbAtr), &(states[index].rgbAtr), 36);
=======
			if (rgReaderStates[i].dwCurrentState == SCARD_STATE_IGNORE)
			{
				rgReaderStates[i].dwEventState = SCARD_STATE_IGNORE;
				continue;
			}
			
			rgReaderStates[i].dwCurrentState = states[j].dwCurrentState;
			rgReaderStates[i].cbAtr = states[j].cbAtr;
			CopyMemory(&(rgReaderStates[i].rgbAtr), &(states[j].rgbAtr), PCSC_MAX_ATR_SIZE);
>>>>>>> 237eb614

			/* pcsc-lite puts an event count in the higher bits of dwEventState */
			states[j].dwEventState &= 0xFFFF;

			dwEventState = states[j].dwEventState & ~SCARD_STATE_CHANGED;

			if (dwEventState != rgReaderStates[i].dwCurrentState)
			{
				rgReaderStates[i].dwEventState = states[j].dwEventState;

				if (dwEventState & SCARD_STATE_PRESENT)
				{
					if (!(dwEventState & SCARD_STATE_EXCLUSIVE))
						rgReaderStates[i].dwEventState |= SCARD_STATE_INUSE;
				}

				stateChanged = TRUE;
			}
			else
			{
				rgReaderStates[i].dwEventState = dwEventState;
			}

			if (rgReaderStates[i].dwCurrentState & SCARD_STATE_IGNORE)
				rgReaderStates[i].dwEventState = SCARD_STATE_IGNORE;
			
			j++;
		}

		if ((status == SCARD_S_SUCCESS) && !stateChanged)
			status = SCARD_E_TIMEOUT;
		else if ((status == SCARD_E_TIMEOUT) && stateChanged)
			return SCARD_S_SUCCESS;

		free(szReaders);
		free(states);
	}

	return status;
}

WINSCARDAPI LONG WINAPI PCSC_SCardGetStatusChangeA(SCARDCONTEXT hContext,
		DWORD dwTimeout, LPSCARD_READERSTATEA rgReaderStates, DWORD cReaders)
{
	LONG status = SCARD_S_SUCCESS;

	if (!PCSC_LockCardContext(hContext))
		return SCARD_E_INVALID_HANDLE;

	if (g_PCSC.pfnSCardGetStatusChange)
	{
		status = PCSC_SCardGetStatusChange_Internal(hContext, dwTimeout, rgReaderStates, cReaders);
	}

	if (!PCSC_UnlockCardContext(hContext))
		return SCARD_E_INVALID_HANDLE;

	return status;
}

WINSCARDAPI LONG WINAPI PCSC_SCardGetStatusChangeW(SCARDCONTEXT hContext,
		DWORD dwTimeout, LPSCARD_READERSTATEW rgReaderStates, DWORD cReaders)
{
	LONG status = SCARD_S_SUCCESS;

	if (!PCSC_LockCardContext(hContext))
		return SCARD_E_INVALID_HANDLE;

	if (g_PCSC.pfnSCardGetStatusChange)
	{
		DWORD index;
		LPSCARD_READERSTATEA states;

		states = (LPSCARD_READERSTATEA) calloc(cReaders, sizeof(SCARD_READERSTATEA));

		if (!states)
		{
			PCSC_UnlockCardContext(hContext);
			return SCARD_E_NO_MEMORY;
		}

		for (index = 0; index < cReaders; index++)
		{
			states[index].szReader = NULL;
			ConvertFromUnicode(CP_UTF8, 0, rgReaderStates[index].szReader, -1,
					(char**) &(states[index].szReader), 0, NULL, NULL);

			states[index].pvUserData = rgReaderStates[index].pvUserData;
			states[index].dwCurrentState = rgReaderStates[index].dwCurrentState;
			states[index].dwEventState = rgReaderStates[index].dwEventState;
			states[index].cbAtr = rgReaderStates[index].cbAtr;
			CopyMemory(&(states[index].rgbAtr), &(rgReaderStates[index].rgbAtr), 36);
		}

		status = PCSC_SCardGetStatusChange_Internal(hContext, dwTimeout, states, cReaders);

		for (index = 0; index < cReaders; index++)
		{
			free((void*) states[index].szReader);
			rgReaderStates[index].pvUserData = states[index].pvUserData;
			rgReaderStates[index].dwCurrentState = states[index].dwCurrentState;
			rgReaderStates[index].dwEventState = states[index].dwEventState;
			rgReaderStates[index].cbAtr = states[index].cbAtr;
			CopyMemory(&(rgReaderStates[index].rgbAtr), &(states[index].rgbAtr), 36);
		}

		free(states);
	}

	if (!PCSC_UnlockCardContext(hContext))
		return SCARD_E_INVALID_HANDLE;

	return status;
}

WINSCARDAPI LONG WINAPI PCSC_SCardCancel(SCARDCONTEXT hContext)
{
	LONG status = SCARD_S_SUCCESS;

	if (g_PCSC.pfnSCardCancel)
	{
		status = g_PCSC.pfnSCardCancel(hContext);
		status = PCSC_MapErrorCodeToWinSCard(status);
	}

	return status;
}

WINSCARDAPI LONG WINAPI PCSC_SCardConnect_Internal(SCARDCONTEXT hContext,
		LPCSTR szReader, DWORD dwShareMode, DWORD dwPreferredProtocols,
		LPSCARDHANDLE phCard, LPDWORD pdwActiveProtocol)
{
	LONG status = SCARD_S_SUCCESS;

	if (g_PCSC.pfnSCardConnect)
	{
		char* szReaderPCSC;

		szReaderPCSC = PCSC_GetReaderNameFromAlias((char*) szReader);

		if (!szReaderPCSC)
			szReaderPCSC = (char*) szReader;

		dwPreferredProtocols = PCSC_ConvertProtocolsFromWinSCard(dwPreferredProtocols);

		status = g_PCSC.pfnSCardConnect(hContext, szReaderPCSC,
				dwShareMode, dwPreferredProtocols, phCard, pdwActiveProtocol);
		status = PCSC_MapErrorCodeToWinSCard(status);

		if (status == SCARD_S_SUCCESS)
		{
			PCSC_AddCardHandle(hContext, *phCard);
			*pdwActiveProtocol = PCSC_ConvertProtocolsToWinSCard(*pdwActiveProtocol);
		}
	}

	return status;
}

WINSCARDAPI LONG WINAPI PCSC_SCardConnectA(SCARDCONTEXT hContext,
		LPCSTR szReader, DWORD dwShareMode, DWORD dwPreferredProtocols,
		LPSCARDHANDLE phCard, LPDWORD pdwActiveProtocol)
{
	LONG status = SCARD_S_SUCCESS;

	if (!PCSC_LockCardContext(hContext))
		return SCARD_E_INVALID_HANDLE;

	if (g_PCSC.pfnSCardConnect)
	{
		status = PCSC_SCardConnect_Internal(hContext, szReader, dwShareMode,
				dwPreferredProtocols, phCard, pdwActiveProtocol);
	}

	if (!PCSC_UnlockCardContext(hContext))
		return SCARD_E_INVALID_HANDLE;

	return status;
}

WINSCARDAPI LONG WINAPI PCSC_SCardConnectW(SCARDCONTEXT hContext,
		LPCWSTR szReader, DWORD dwShareMode, DWORD dwPreferredProtocols,
		LPSCARDHANDLE phCard, LPDWORD pdwActiveProtocol)
{
	LONG status = SCARD_S_SUCCESS;

	if (!PCSC_LockCardContext(hContext))
		return SCARD_E_INVALID_HANDLE;

	if (g_PCSC.pfnSCardConnect)
	{
		LONG status;
		LPSTR szReaderA = NULL;

		if (szReader)
			ConvertFromUnicode(CP_UTF8, 0, szReader, -1, &szReaderA, 0, NULL, NULL);

		status = PCSC_SCardConnect_Internal(hContext, szReaderA, dwShareMode,
				dwPreferredProtocols, phCard, pdwActiveProtocol);

		free(szReaderA);
	}

	if (!PCSC_UnlockCardContext(hContext))
		return SCARD_E_INVALID_HANDLE;

	return status;
}

WINSCARDAPI LONG WINAPI PCSC_SCardReconnect(SCARDHANDLE hCard,
		DWORD dwShareMode, DWORD dwPreferredProtocols, DWORD dwInitialization, LPDWORD pdwActiveProtocol)
{
	LONG status = SCARD_S_SUCCESS;

	if (g_PCSC.pfnSCardReconnect)
	{
		dwPreferredProtocols = PCSC_ConvertProtocolsFromWinSCard(dwPreferredProtocols);

		status = g_PCSC.pfnSCardReconnect(hCard, dwShareMode,
				dwPreferredProtocols, dwInitialization, pdwActiveProtocol);
		status = PCSC_MapErrorCodeToWinSCard(status);

		*pdwActiveProtocol = PCSC_ConvertProtocolsToWinSCard(*pdwActiveProtocol);
	}

	return status;
}

WINSCARDAPI LONG WINAPI PCSC_SCardDisconnect(SCARDHANDLE hCard, DWORD dwDisposition)
{
	LONG status = SCARD_S_SUCCESS;

	if (g_PCSC.pfnSCardDisconnect)
	{
		status = g_PCSC.pfnSCardDisconnect(hCard, dwDisposition);
		status = PCSC_MapErrorCodeToWinSCard(status);

		if (status == SCARD_S_SUCCESS)
			PCSC_RemoveCardHandle(hCard);
	}

	return status;
}

WINSCARDAPI LONG WINAPI PCSC_SCardBeginTransaction(SCARDHANDLE hCard)
{
	LONG status = SCARD_S_SUCCESS;

	if (g_PCSC.pfnSCardBeginTransaction)
	{
		status = g_PCSC.pfnSCardBeginTransaction(hCard);
		status = PCSC_MapErrorCodeToWinSCard(status);
	}

	return status;
}

WINSCARDAPI LONG WINAPI PCSC_SCardEndTransaction(SCARDHANDLE hCard, DWORD dwDisposition)
{
	LONG status = SCARD_S_SUCCESS;

	if (g_PCSC.pfnSCardEndTransaction)
	{
		status = g_PCSC.pfnSCardEndTransaction(hCard, dwDisposition);
		status = PCSC_MapErrorCodeToWinSCard(status);
	}

	return status;
}

WINSCARDAPI LONG WINAPI PCSC_SCardCancelTransaction(SCARDHANDLE hCard)
{
	return 0;
}

WINSCARDAPI LONG WINAPI PCSC_SCardState(SCARDHANDLE hCard,
		LPDWORD pdwState, LPDWORD pdwProtocol, LPBYTE pbAtr, LPDWORD pcbAtrLen)
{
	LONG status = SCARD_S_SUCCESS;

	if (g_PCSC.pfnSCardStatus)
	{
		SCARDCONTEXT hContext = 0;
		LPSTR mszReaderNames = NULL;
		DWORD cchReaderLen = SCARD_AUTOALLOCATE;

		status = g_PCSC.pfnSCardStatus(hCard, (LPSTR) &mszReaderNames, &cchReaderLen,
				pdwState, pdwProtocol, pbAtr, pcbAtrLen);
		status = PCSC_MapErrorCodeToWinSCard(status);

		if (mszReaderNames)
		{
			hContext = PCSC_GetCardContextFromHandle(hCard);
			PCSC_SCardFreeMemory_Internal(hContext, mszReaderNames);
		}

		*pdwProtocol = PCSC_ConvertProtocolsToWinSCard(*pdwProtocol);
	}

	return status;
}

WINSCARDAPI LONG WINAPI PCSC_SCardStatus_Internal(SCARDHANDLE hCard,
		LPSTR mszReaderNames, LPDWORD pcchReaderLen, LPDWORD pdwState,
		LPDWORD pdwProtocol, LPBYTE pbAtr, LPDWORD pcbAtrLen)
{
	LONG status = SCARD_S_SUCCESS;

	if (g_PCSC.pfnSCardStatus)
	{
		SCARDCONTEXT hContext;
		char* mszReaderNamesWinSCard = NULL;
		BOOL pcbAtrLenWrapAlloc = FALSE;
		BOOL pcchReaderLenWrapAlloc = FALSE;
		LPBYTE* pPbAtr = (LPBYTE*) pbAtr;
		LPSTR* pMszReaderNames = (LPSTR*) mszReaderNames;

		hContext = PCSC_GetCardContextFromHandle(hCard);

		if ((*pcchReaderLen == SCARD_AUTOALLOCATE) && !g_SCardAutoAllocate)
			pcchReaderLenWrapAlloc = TRUE;

		if ((*pcbAtrLen == SCARD_AUTOALLOCATE) && !g_SCardAutoAllocate)
			pcbAtrLenWrapAlloc = TRUE;

		if (pcchReaderLenWrapAlloc || pcbAtrLenWrapAlloc)
		{
			if (pcchReaderLenWrapAlloc)
				*pcchReaderLen = 0;

			if (pcbAtrLenWrapAlloc)
				*pcbAtrLen = 0;

			status = g_PCSC.pfnSCardStatus(hCard,
					(pcchReaderLenWrapAlloc) ? NULL : mszReaderNames, pcchReaderLen,
					pdwState, pdwProtocol,
					(pcbAtrLenWrapAlloc) ? NULL : pbAtr, pcbAtrLen);

			if (status == SCARD_S_SUCCESS)
			{
				if (pcchReaderLenWrapAlloc)
				{
					*pMszReaderNames = (LPSTR) calloc(1, *pcchReaderLen);

					if (!*pMszReaderNames)
						return SCARD_E_NO_MEMORY;
				}

				if (pcbAtrLenWrapAlloc)
				{
					*pPbAtr = (BYTE*) calloc(1, *pcbAtrLen);

					if (!*pPbAtr)
						return SCARD_E_NO_MEMORY;
				}

				status = g_PCSC.pfnSCardStatus(hCard,
						*pMszReaderNames, pcchReaderLen,
						pdwState, pdwProtocol,
						pbAtr, pcbAtrLen);

				if (status != SCARD_S_SUCCESS)
				{
					if (pcchReaderLenWrapAlloc)
					{
						free(*pMszReaderNames);
						*pMszReaderNames = NULL;
					}

					if (pcbAtrLenWrapAlloc)
					{
						free(*pPbAtr);
						*pPbAtr = NULL;
					}
				}
				else
				{
					if (pcchReaderLenWrapAlloc)
						PCSC_AddMemoryBlock(hContext, *pMszReaderNames);

					if (pcbAtrLenWrapAlloc)
						PCSC_AddMemoryBlock(hContext, *pPbAtr);
				}
			}
		}
		else
		{
			status = g_PCSC.pfnSCardStatus(hCard, mszReaderNames, pcchReaderLen,
					pdwState, pdwProtocol, pbAtr, pcbAtrLen);
		}

		status = PCSC_MapErrorCodeToWinSCard(status);

		mszReaderNamesWinSCard = PCSC_ConvertReaderNamesToWinSCard(*pMszReaderNames, pcchReaderLen);

		if (mszReaderNamesWinSCard)
		{
			PCSC_SCardFreeMemory_Internal(hContext, *pMszReaderNames);

			*pMszReaderNames = mszReaderNamesWinSCard;
			PCSC_AddMemoryBlock(hContext, *pMszReaderNames);
		}

		*pdwState &= 0xFFFF;
		*pdwState = PCSC_ConvertCardStateToWinSCard(*pdwState, status);

		*pdwProtocol = PCSC_ConvertProtocolsToWinSCard(*pdwProtocol);
	}

	return status;
}

WINSCARDAPI LONG WINAPI PCSC_SCardStatusA(SCARDHANDLE hCard,
		LPSTR mszReaderNames, LPDWORD pcchReaderLen, LPDWORD pdwState,
		LPDWORD pdwProtocol, LPBYTE pbAtr, LPDWORD pcbAtrLen)
{
	LONG status = SCARD_S_SUCCESS;

	if (g_PCSC.pfnSCardStatus)
	{
		status = PCSC_SCardStatus_Internal(hCard, mszReaderNames, pcchReaderLen, pdwState, pdwProtocol, pbAtr, pcbAtrLen);
	}

	return status;
}

WINSCARDAPI LONG WINAPI PCSC_SCardStatusW(SCARDHANDLE hCard,
		LPWSTR mszReaderNames, LPDWORD pcchReaderLen, LPDWORD pdwState,
		LPDWORD pdwProtocol, LPBYTE pbAtr, LPDWORD pcbAtrLen)
{
	LONG status = SCARD_S_SUCCESS;

	if (g_PCSC.pfnSCardStatus)
	{
		SCARDCONTEXT hContext = 0;
		LPSTR mszReaderNamesA = NULL;

		hContext = PCSC_GetCardContextFromHandle(hCard);

		status = PCSC_SCardStatus_Internal(hCard, (LPSTR) &mszReaderNamesA, pcchReaderLen, pdwState, pdwProtocol, pbAtr, pcbAtrLen);

		if (mszReaderNamesA)
		{
			*pcchReaderLen = ConvertToUnicode(CP_UTF8, 0, mszReaderNamesA, *pcchReaderLen, (WCHAR**) mszReaderNames, 0);
			PCSC_AddMemoryBlock(hContext, mszReaderNames);

			PCSC_SCardFreeMemory_Internal(hContext, mszReaderNamesA);
		}
	}

	return status;
}

WINSCARDAPI LONG WINAPI PCSC_SCardTransmit(SCARDHANDLE hCard,
		LPCSCARD_IO_REQUEST pioSendPci, LPCBYTE pbSendBuffer, DWORD cbSendLength,
		LPSCARD_IO_REQUEST pioRecvPci, LPBYTE pbRecvBuffer, LPDWORD pcbRecvLength)
{
	LONG status = SCARD_S_SUCCESS;

	if (g_PCSC.pfnSCardTransmit)
	{
		if (!pioSendPci)
		{
			DWORD dwState = 0;
			DWORD cbAtrLen = 0;
			DWORD dwProtocol = 0;
			DWORD cchReaderLen = 0;

			/**
			 * pcsc-lite cannot have a null pioSendPci parameter, unlike WinSCard.
			 * Query the current protocol and use default SCARD_IO_REQUEST for it.
			 */

			status = g_PCSC.pfnSCardStatus(hCard, NULL, &cchReaderLen, &dwState, &dwProtocol, NULL, &cbAtrLen);

			if (status == SCARD_S_SUCCESS)
			{
				if (dwProtocol == SCARD_PROTOCOL_T0)
					pioSendPci = SCARD_PCI_T0;
				else if (dwProtocol == SCARD_PROTOCOL_T1)
					pioSendPci = SCARD_PCI_T1;
				else if (dwProtocol == SCARD_PROTOCOL_RAW)
					pioSendPci = SCARD_PCI_RAW;
			}
		}

		status = g_PCSC.pfnSCardTransmit(hCard, pioSendPci, pbSendBuffer,
				cbSendLength, pioRecvPci, pbRecvBuffer, pcbRecvLength);
		status = PCSC_MapErrorCodeToWinSCard(status);
	}

	return status;
}

WINSCARDAPI LONG WINAPI PCSC_SCardGetTransmitCount(SCARDHANDLE hCard, LPDWORD pcTransmitCount)
{
	return 0;
}

WINSCARDAPI LONG WINAPI PCSC_SCardControl(SCARDHANDLE hCard,
		DWORD dwControlCode, LPCVOID lpInBuffer, DWORD cbInBufferSize,
		LPVOID lpOutBuffer, DWORD cbOutBufferSize, LPDWORD lpBytesReturned)
{
	LONG status = SCARD_S_SUCCESS;

	if (g_PCSC.pfnSCardControl)
	{
		status = g_PCSC.pfnSCardControl(hCard,
				dwControlCode, lpInBuffer, cbInBufferSize,
				lpOutBuffer, cbOutBufferSize, lpBytesReturned);
		status = PCSC_MapErrorCodeToWinSCard(status);
	}

	return status;
}

WINSCARDAPI LONG WINAPI PCSC_SCardGetAttrib_Internal(SCARDHANDLE hCard, DWORD dwAttrId, LPBYTE pbAttr, LPDWORD pcbAttrLen)
{
	LONG status = SCARD_S_SUCCESS;

	if (g_PCSC.pfnSCardGetAttrib)
	{
		SCARDCONTEXT hContext = 0;
		BOOL pcbAttrLenWrapAlloc = FALSE;
		LPBYTE* pPbAttr = (LPBYTE*) pbAttr;

		if ((*pcbAttrLen == SCARD_AUTOALLOCATE) && !g_SCardAutoAllocate)
			pcbAttrLenWrapAlloc = TRUE;

		hContext = PCSC_GetCardContextFromHandle(hCard);

		if (pcbAttrLenWrapAlloc)
		{
			*pcbAttrLen = 0;

			status = g_PCSC.pfnSCardGetAttrib(hCard, dwAttrId, NULL, pcbAttrLen);

			if (status == SCARD_S_SUCCESS)
			{
				*pPbAttr = (BYTE*) calloc(1, *pcbAttrLen);

				if (!*pPbAttr)
					return SCARD_E_NO_MEMORY;

				status = g_PCSC.pfnSCardGetAttrib(hCard, dwAttrId, *pPbAttr, pcbAttrLen);

				if (status != SCARD_S_SUCCESS)
					free(*pPbAttr);
				else
					PCSC_AddMemoryBlock(hContext, *pPbAttr);
			}
		}
		else
		{
			status = g_PCSC.pfnSCardGetAttrib(hCard, dwAttrId, pbAttr, pcbAttrLen);
		}

		status = PCSC_MapErrorCodeToWinSCard(status);
	}

	return status;
}

WINSCARDAPI LONG WINAPI PCSC_SCardGetAttrib(SCARDHANDLE hCard, DWORD dwAttrId, LPBYTE pbAttr, LPDWORD pcbAttrLen)
{
	DWORD cbAttrLen;
	SCARDCONTEXT hContext;
	BOOL attrAutoAlloc = FALSE;
	LONG status = SCARD_S_SUCCESS;
	LPBYTE* pPbAttr = (LPBYTE*) pbAttr;

	cbAttrLen = *pcbAttrLen;

	if (*pcbAttrLen == SCARD_AUTOALLOCATE)
		attrAutoAlloc = TRUE;

	/**
	 * pcsc-lite returns SCARD_E_INSUFFICIENT_BUFFER if the given
	 * buffer size is larger than PCSC_MAX_BUFFER_SIZE (264)
	 */

	if (*pcbAttrLen > PCSC_MAX_BUFFER_SIZE)
		*pcbAttrLen = PCSC_MAX_BUFFER_SIZE;

	hContext = PCSC_GetCardContextFromHandle(hCard);

	status = PCSC_SCardGetAttrib_Internal(hCard, dwAttrId, pbAttr, pcbAttrLen);

	if (status == SCARD_S_SUCCESS)
	{
		if (dwAttrId == SCARD_ATTR_VENDOR_NAME)
		{
			/**
			 * pcsc-lite adds a null terminator to the vendor name,
			 * while WinSCard doesn't. Strip the null terminator.
			 */

			if (attrAutoAlloc)
				*pcbAttrLen = strlen((char*) *pPbAttr);
			else
				*pcbAttrLen = strlen((char*) pbAttr);
		}
	}
	else
	{
		if (dwAttrId == SCARD_ATTR_DEVICE_FRIENDLY_NAME_A)
		{
			WCHAR* pbAttrW = NULL;

			*pcbAttrLen = SCARD_AUTOALLOCATE;

			status = PCSC_SCardGetAttrib_Internal(hCard, SCARD_ATTR_DEVICE_FRIENDLY_NAME_W,
					(LPBYTE) &pbAttrW, pcbAttrLen);

			if (status == SCARD_S_SUCCESS)
			{
				int length;
				char* pbAttrA = NULL;

				length = ConvertFromUnicode(CP_UTF8, 0, (WCHAR*) pbAttrW,
						*pcbAttrLen, (char**) &pbAttrA, 0, NULL, NULL);

				PCSC_SCardFreeMemory_Internal(hContext, pbAttrW);

				if (attrAutoAlloc)
				{
					PCSC_AddMemoryBlock(hContext, pbAttrA);
					*pPbAttr = (BYTE*) pbAttrA;
					*pcbAttrLen = length;
				}
				else
				{
					if (length > cbAttrLen)
					{
						free(pbAttrA);
						return SCARD_E_INSUFFICIENT_BUFFER;
					}
					else
					{
						CopyMemory(pbAttr, (BYTE*) pbAttrA, length);
						*pcbAttrLen = length;
					}
				}
			}
		}
		else if (dwAttrId == SCARD_ATTR_DEVICE_FRIENDLY_NAME_W)
		{
			char* pbAttrA = NULL;

			*pcbAttrLen = SCARD_AUTOALLOCATE;

			status = PCSC_SCardGetAttrib_Internal(hCard, SCARD_ATTR_DEVICE_FRIENDLY_NAME_A,
					(LPBYTE) &pbAttrA, pcbAttrLen);

			if (status == SCARD_S_SUCCESS)
			{
				int length;
				WCHAR* pbAttrW = NULL;

				length = ConvertToUnicode(CP_UTF8, 0, (char*) pbAttr, *pcbAttrLen, &pbAttrW, 0);

				PCSC_SCardFreeMemory_Internal(hContext, pbAttrA);

				if (attrAutoAlloc)
				{
					PCSC_AddMemoryBlock(hContext, pbAttrW);
					*pPbAttr = (BYTE*) pbAttrW;
					*pcbAttrLen = length;
				}
				else
				{
					if (length > cbAttrLen)
					{
						free(pbAttrW);
						return SCARD_E_INSUFFICIENT_BUFFER;
					}
					else
					{
						CopyMemory(pbAttr, (BYTE*) pbAttrW, length);
						*pcbAttrLen = length;
					}
				}
			}
		}
		else if (dwAttrId == SCARD_ATTR_CURRENT_PROTOCOL_TYPE)
		{
			DWORD dwState = 0;
			DWORD cbAtrLen = 0;
			DWORD dwProtocol = 0;
			DWORD cchReaderLen = 0;

			status = g_PCSC.pfnSCardStatus(hCard, NULL, &cchReaderLen, &dwState, &dwProtocol, NULL, &cbAtrLen);

			if (status == SCARD_S_SUCCESS)
			{
				LPDWORD pdwProtocol = (LPDWORD) pbAttr;

				if (cbAttrLen < 4)
					return SCARD_E_INSUFFICIENT_BUFFER;

				*pdwProtocol = dwProtocol;
			}
		}
		else if (dwAttrId == SCARD_ATTR_VENDOR_IFD_TYPE)
		{

		}
		else if (dwAttrId == SCARD_ATTR_CHANNEL_ID)
		{

		}
		else if (dwAttrId == SCARD_ATTR_DEFAULT_CLK)
		{

		}
		else if (dwAttrId == SCARD_ATTR_DEFAULT_DATA_RATE)
		{

		}
		else if (dwAttrId == SCARD_ATTR_MAX_CLK)
		{

		}
		else if (dwAttrId == SCARD_ATTR_MAX_DATA_RATE)
		{

		}
		else if (dwAttrId == SCARD_ATTR_MAX_IFSD)
		{

		}
		else if (dwAttrId == SCARD_ATTR_CHARACTERISTICS)
		{

		}
		else if (dwAttrId == SCARD_ATTR_DEVICE_SYSTEM_NAME_A)
		{

		}
		else if (dwAttrId == SCARD_ATTR_DEVICE_UNIT)
		{

		}
		else if (dwAttrId == SCARD_ATTR_POWER_MGMT_SUPPORT)
		{

		}
		else if (dwAttrId == SCARD_ATTR_CURRENT_CLK)
		{

		}
		else if (dwAttrId == SCARD_ATTR_CURRENT_F)
		{

		}
		else if (dwAttrId == SCARD_ATTR_CURRENT_D)
		{

		}
		else if (dwAttrId == SCARD_ATTR_CURRENT_N)
		{

		}
		else if (dwAttrId == SCARD_ATTR_CURRENT_CWT)
		{

		}
		else if (dwAttrId == SCARD_ATTR_CURRENT_BWT)
		{

		}
		else if (dwAttrId == SCARD_ATTR_CURRENT_IFSC)
		{

		}
		else if (dwAttrId == SCARD_ATTR_CURRENT_EBC_ENCODING)
		{

		}
		else if (dwAttrId == SCARD_ATTR_CURRENT_IFSD)
		{

		}
		else if (dwAttrId == SCARD_ATTR_ICC_TYPE_PER_ATR)
		{

		}
	}

	return status;
}

WINSCARDAPI LONG WINAPI PCSC_SCardSetAttrib(SCARDHANDLE hCard, DWORD dwAttrId, LPCBYTE pbAttr, DWORD cbAttrLen)
{
	LONG status = SCARD_S_SUCCESS;

	if (g_PCSC.pfnSCardSetAttrib)
	{
		status = g_PCSC.pfnSCardSetAttrib(hCard, dwAttrId, pbAttr, cbAttrLen);
		status = PCSC_MapErrorCodeToWinSCard(status);
	}

	return status;
}

WINSCARDAPI LONG WINAPI PCSC_SCardUIDlgSelectCardA(LPOPENCARDNAMEA_EX pDlgStruc)
{
	return 0;
}

WINSCARDAPI LONG WINAPI PCSC_SCardUIDlgSelectCardW(LPOPENCARDNAMEW_EX pDlgStruc)
{
	return 0;
}

WINSCARDAPI LONG WINAPI PCSC_GetOpenCardNameA(LPOPENCARDNAMEA pDlgStruc)
{
	return 0;
}

WINSCARDAPI LONG WINAPI PCSC_GetOpenCardNameW(LPOPENCARDNAMEW pDlgStruc)
{
	return 0;
}

WINSCARDAPI LONG WINAPI PCSC_SCardDlgExtendedError(void)
{
	return 0;
}

WINSCARDAPI LONG WINAPI PCSC_SCardReadCacheA(SCARDCONTEXT hContext,
		UUID* CardIdentifier, DWORD FreshnessCounter, LPSTR LookupName, PBYTE Data, DWORD* DataLen)
{
	return 0;
}

WINSCARDAPI LONG WINAPI PCSC_SCardReadCacheW(SCARDCONTEXT hContext,
		UUID* CardIdentifier,  DWORD FreshnessCounter, LPWSTR LookupName, PBYTE Data, DWORD* DataLen)
{
	return 0;
}

WINSCARDAPI LONG WINAPI PCSC_SCardWriteCacheA(SCARDCONTEXT hContext,
		UUID* CardIdentifier, DWORD FreshnessCounter, LPSTR LookupName, PBYTE Data, DWORD DataLen)
{
	return 0;
}

WINSCARDAPI LONG WINAPI PCSC_SCardWriteCacheW(SCARDCONTEXT hContext,
		UUID* CardIdentifier, DWORD FreshnessCounter, LPWSTR LookupName, PBYTE Data, DWORD DataLen)
{
	return 0;
}

WINSCARDAPI LONG WINAPI PCSC_SCardGetReaderIconA(SCARDCONTEXT hContext,
		LPCSTR szReaderName, LPBYTE pbIcon, LPDWORD pcbIcon)
{
	return 0;
}

WINSCARDAPI LONG WINAPI PCSC_SCardGetReaderIconW(SCARDCONTEXT hContext,
		LPCWSTR szReaderName, LPBYTE pbIcon, LPDWORD pcbIcon)
{
	return 0;
}

WINSCARDAPI LONG WINAPI PCSC_SCardGetDeviceTypeIdA(SCARDCONTEXT hContext, LPCSTR szReaderName, LPDWORD pdwDeviceTypeId)
{
	return 0;
}

WINSCARDAPI LONG WINAPI PCSC_SCardGetDeviceTypeIdW(SCARDCONTEXT hContext, LPCWSTR szReaderName, LPDWORD pdwDeviceTypeId)
{
	return 0;
}

WINSCARDAPI LONG WINAPI PCSC_SCardGetReaderDeviceInstanceIdA(SCARDCONTEXT hContext,
		LPCSTR szReaderName, LPSTR szDeviceInstanceId, LPDWORD pcchDeviceInstanceId)
{
	return 0;
}

WINSCARDAPI LONG WINAPI PCSC_SCardGetReaderDeviceInstanceIdW(SCARDCONTEXT hContext,
		LPCWSTR szReaderName, LPWSTR szDeviceInstanceId, LPDWORD pcchDeviceInstanceId)
{
	return 0;
}

WINSCARDAPI LONG WINAPI PCSC_SCardListReadersWithDeviceInstanceIdA(SCARDCONTEXT hContext,
		LPCSTR szDeviceInstanceId, LPSTR mszReaders, LPDWORD pcchReaders)
{
	return 0;
}

WINSCARDAPI LONG WINAPI PCSC_SCardListReadersWithDeviceInstanceIdW(SCARDCONTEXT hContext,
		LPCWSTR szDeviceInstanceId, LPWSTR mszReaders, LPDWORD pcchReaders)
{
	return 0;
}

WINSCARDAPI LONG WINAPI PCSC_SCardAudit(SCARDCONTEXT hContext, DWORD dwEvent)
{
	return 0;
}

SCardApiFunctionTable PCSC_SCardApiFunctionTable =
{
	0, /* dwVersion */
	0, /* dwFlags */

	PCSC_SCardEstablishContext, /* SCardEstablishContext */
	PCSC_SCardReleaseContext, /* SCardReleaseContext */
	PCSC_SCardIsValidContext, /* SCardIsValidContext */
	PCSC_SCardListReaderGroupsA, /* SCardListReaderGroupsA */
	PCSC_SCardListReaderGroupsW, /* SCardListReaderGroupsW */
	PCSC_SCardListReadersA, /* SCardListReadersA */
	PCSC_SCardListReadersW, /* SCardListReadersW */
	PCSC_SCardListCardsA, /* SCardListCardsA */
	PCSC_SCardListCardsW, /* SCardListCardsW */
	PCSC_SCardListInterfacesA, /* SCardListInterfacesA */
	PCSC_SCardListInterfacesW, /* SCardListInterfacesW */
	PCSC_SCardGetProviderIdA, /* SCardGetProviderIdA */
	PCSC_SCardGetProviderIdW, /* SCardGetProviderIdW */
	PCSC_SCardGetCardTypeProviderNameA, /* SCardGetCardTypeProviderNameA */
	PCSC_SCardGetCardTypeProviderNameW, /* SCardGetCardTypeProviderNameW */
	PCSC_SCardIntroduceReaderGroupA, /* SCardIntroduceReaderGroupA */
	PCSC_SCardIntroduceReaderGroupW, /* SCardIntroduceReaderGroupW */
	PCSC_SCardForgetReaderGroupA, /* SCardForgetReaderGroupA */
	PCSC_SCardForgetReaderGroupW, /* SCardForgetReaderGroupW */
	PCSC_SCardIntroduceReaderA, /* SCardIntroduceReaderA */
	PCSC_SCardIntroduceReaderW, /* SCardIntroduceReaderW */
	PCSC_SCardForgetReaderA, /* SCardForgetReaderA */
	PCSC_SCardForgetReaderW, /* SCardForgetReaderW */
	PCSC_SCardAddReaderToGroupA, /* SCardAddReaderToGroupA */
	PCSC_SCardAddReaderToGroupW, /* SCardAddReaderToGroupW */
	PCSC_SCardRemoveReaderFromGroupA, /* SCardRemoveReaderFromGroupA */
	PCSC_SCardRemoveReaderFromGroupW, /* SCardRemoveReaderFromGroupW */
	PCSC_SCardIntroduceCardTypeA, /* SCardIntroduceCardTypeA */
	PCSC_SCardIntroduceCardTypeW, /* SCardIntroduceCardTypeW */
	PCSC_SCardSetCardTypeProviderNameA, /* SCardSetCardTypeProviderNameA */
	PCSC_SCardSetCardTypeProviderNameW, /* SCardSetCardTypeProviderNameW */
	PCSC_SCardForgetCardTypeA, /* SCardForgetCardTypeA */
	PCSC_SCardForgetCardTypeW, /* SCardForgetCardTypeW */
	PCSC_SCardFreeMemory, /* SCardFreeMemory */
	PCSC_SCardAccessStartedEvent, /* SCardAccessStartedEvent */
	PCSC_SCardReleaseStartedEvent, /* SCardReleaseStartedEvent */
	PCSC_SCardLocateCardsA, /* SCardLocateCardsA */
	PCSC_SCardLocateCardsW, /* SCardLocateCardsW */
	PCSC_SCardLocateCardsByATRA, /* SCardLocateCardsByATRA */
	PCSC_SCardLocateCardsByATRW, /* SCardLocateCardsByATRW */
	PCSC_SCardGetStatusChangeA, /* SCardGetStatusChangeA */
	PCSC_SCardGetStatusChangeW, /* SCardGetStatusChangeW */
	PCSC_SCardCancel, /* SCardCancel */
	PCSC_SCardConnectA, /* SCardConnectA */
	PCSC_SCardConnectW, /* SCardConnectW */
	PCSC_SCardReconnect, /* SCardReconnect */
	PCSC_SCardDisconnect, /* SCardDisconnect */
	PCSC_SCardBeginTransaction, /* SCardBeginTransaction */
	PCSC_SCardEndTransaction, /* SCardEndTransaction */
	PCSC_SCardCancelTransaction, /* SCardCancelTransaction */
	PCSC_SCardState, /* SCardState */
	PCSC_SCardStatusA, /* SCardStatusA */
	PCSC_SCardStatusW, /* SCardStatusW */
	PCSC_SCardTransmit, /* SCardTransmit */
	PCSC_SCardGetTransmitCount, /* SCardGetTransmitCount */
	PCSC_SCardControl, /* SCardControl */
	PCSC_SCardGetAttrib, /* SCardGetAttrib */
	PCSC_SCardSetAttrib, /* SCardSetAttrib */
	PCSC_SCardUIDlgSelectCardA, /* SCardUIDlgSelectCardA */
	PCSC_SCardUIDlgSelectCardW, /* SCardUIDlgSelectCardW */
	PCSC_GetOpenCardNameA, /* GetOpenCardNameA */
	PCSC_GetOpenCardNameW, /* GetOpenCardNameW */
	PCSC_SCardDlgExtendedError, /* SCardDlgExtendedError */
	PCSC_SCardReadCacheA, /* SCardReadCacheA */
	PCSC_SCardReadCacheW, /* SCardReadCacheW */
	PCSC_SCardWriteCacheA, /* SCardWriteCacheA */
	PCSC_SCardWriteCacheW, /* SCardWriteCacheW */
	PCSC_SCardGetReaderIconA, /* SCardGetReaderIconA */
	PCSC_SCardGetReaderIconW, /* SCardGetReaderIconW */
	PCSC_SCardGetDeviceTypeIdA, /* SCardGetDeviceTypeIdA */
	PCSC_SCardGetDeviceTypeIdW, /* SCardGetDeviceTypeIdW */
	PCSC_SCardGetReaderDeviceInstanceIdA, /* SCardGetReaderDeviceInstanceIdA */
	PCSC_SCardGetReaderDeviceInstanceIdW, /* SCardGetReaderDeviceInstanceIdW */
	PCSC_SCardListReadersWithDeviceInstanceIdA, /* SCardListReadersWithDeviceInstanceIdA */
	PCSC_SCardListReadersWithDeviceInstanceIdW, /* SCardListReadersWithDeviceInstanceIdW */
	PCSC_SCardAudit /* SCardAudit */
};

PSCardApiFunctionTable PCSC_GetSCardApiFunctionTable(void)
{
	return &PCSC_SCardApiFunctionTable;
}

extern PCSCFunctionTable g_PCSC_Link;
extern int PCSC_InitializeSCardApi_Link(void);

int PCSC_InitializeSCardApi(void)
{
#if 0
	if (PCSC_InitializeSCardApi_Link() >= 0)
	{
		g_PCSC.pfnSCardEstablishContext = g_PCSC_Link.pfnSCardEstablishContext;
		g_PCSC.pfnSCardReleaseContext = g_PCSC_Link.pfnSCardReleaseContext;
		g_PCSC.pfnSCardIsValidContext = g_PCSC_Link.pfnSCardIsValidContext;
		g_PCSC.pfnSCardConnect = g_PCSC_Link.pfnSCardConnect;
		g_PCSC.pfnSCardReconnect = g_PCSC_Link.pfnSCardReconnect;
		g_PCSC.pfnSCardDisconnect = g_PCSC_Link.pfnSCardDisconnect;
		g_PCSC.pfnSCardBeginTransaction = g_PCSC_Link.pfnSCardBeginTransaction;
		g_PCSC.pfnSCardEndTransaction = g_PCSC_Link.pfnSCardEndTransaction;
		g_PCSC.pfnSCardStatus = g_PCSC_Link.pfnSCardStatus;
		g_PCSC.pfnSCardGetStatusChange = g_PCSC_Link.pfnSCardGetStatusChange;
		g_PCSC.pfnSCardControl = g_PCSC_Link.pfnSCardControl;
		g_PCSC.pfnSCardTransmit = g_PCSC_Link.pfnSCardTransmit;
		g_PCSC.pfnSCardListReaderGroups = g_PCSC_Link.pfnSCardListReaderGroups;
		g_PCSC.pfnSCardListReaders = g_PCSC_Link.pfnSCardListReaders;
		g_PCSC.pfnSCardFreeMemory = g_PCSC_Link.pfnSCardFreeMemory;
		g_PCSC.pfnSCardCancel = g_PCSC_Link.pfnSCardCancel;
		g_PCSC.pfnSCardGetAttrib = g_PCSC_Link.pfnSCardGetAttrib;
		g_PCSC.pfnSCardSetAttrib = g_PCSC_Link.pfnSCardSetAttrib;
		
		return 1;
	}
#endif
	
#ifdef __MACOSX__
	g_PCSCModule = LoadLibraryA("/System/Library/Frameworks/PCSC.framework/PCSC");
#else
	g_PCSCModule = LoadLibraryA("libpcsclite.so");
#endif
	
	if (!g_PCSCModule)
		return -1;

	g_PCSC.pfnSCardEstablishContext = (void*) GetProcAddress(g_PCSCModule, "SCardEstablishContext");
	g_PCSC.pfnSCardReleaseContext = (void*) GetProcAddress(g_PCSCModule, "SCardReleaseContext");
	g_PCSC.pfnSCardIsValidContext = (void*) GetProcAddress(g_PCSCModule, "SCardIsValidContext");
	g_PCSC.pfnSCardConnect = (void*) GetProcAddress(g_PCSCModule, "SCardConnect");
	g_PCSC.pfnSCardReconnect = (void*) GetProcAddress(g_PCSCModule, "SCardReconnect");
	g_PCSC.pfnSCardDisconnect = (void*) GetProcAddress(g_PCSCModule, "SCardDisconnect");
	g_PCSC.pfnSCardBeginTransaction = (void*) GetProcAddress(g_PCSCModule, "SCardBeginTransaction");
	g_PCSC.pfnSCardEndTransaction = (void*) GetProcAddress(g_PCSCModule, "SCardEndTransaction");
	g_PCSC.pfnSCardStatus = (void*) GetProcAddress(g_PCSCModule, "SCardStatus");
	g_PCSC.pfnSCardGetStatusChange = (void*) GetProcAddress(g_PCSCModule, "SCardGetStatusChange");
	g_PCSC.pfnSCardControl = (void*) GetProcAddress(g_PCSCModule, "SCardControl");
	g_PCSC.pfnSCardTransmit = (void*) GetProcAddress(g_PCSCModule, "SCardTransmit");
	g_PCSC.pfnSCardListReaderGroups = (void*) GetProcAddress(g_PCSCModule, "SCardListReaderGroups");
	g_PCSC.pfnSCardListReaders = (void*) GetProcAddress(g_PCSCModule, "SCardListReaders");
	g_PCSC.pfnSCardCancel = (void*) GetProcAddress(g_PCSCModule, "SCardCancel");
	g_PCSC.pfnSCardGetAttrib = (void*) GetProcAddress(g_PCSCModule, "SCardGetAttrib");
	g_PCSC.pfnSCardSetAttrib = (void*) GetProcAddress(g_PCSCModule, "SCardSetAttrib");
	
	g_PCSC.pfnSCardFreeMemory = NULL;
	
#ifndef __MACOSX__
	g_PCSC.pfnSCardFreeMemory = (void*) GetProcAddress(g_PCSCModule, "SCardFreeMemory");
#endif
	
	if (g_PCSC.pfnSCardFreeMemory)
		g_SCardAutoAllocate = TRUE;

#ifdef DISABLE_PCSC_SCARD_AUTOALLOCATE
	g_PCSC.pfnSCardFreeMemory = NULL;
	g_SCardAutoAllocate = FALSE;
#endif

	return 1;
}

#endif<|MERGE_RESOLUTION|>--- conflicted
+++ resolved
@@ -1081,12 +1081,7 @@
 
 	if (g_PCSC.pfnSCardGetStatusChange)
 	{
-<<<<<<< HEAD
-		DWORD index;
-		char** szReaders;
-=======
 		DWORD i, j;
->>>>>>> 237eb614
 		DWORD dwEventState;
 		BOOL stateChanged = FALSE;
 		PCSC_SCARD_READERSTATE* states;
@@ -1108,31 +1103,13 @@
 		 * and ignore the reader completely when present.
 		 */
 
-<<<<<<< HEAD
-		states = (LPSCARD_READERSTATEA) calloc(cReaders, sizeof(SCARD_READERSTATEA));
-		szReaders = (char**) calloc(cReaders, sizeof(char*));
-=======
 		states = (PCSC_SCARD_READERSTATE*) calloc(cReaders, sizeof(PCSC_SCARD_READERSTATE));
->>>>>>> 237eb614
 
 		if (!states)
 			return SCARD_E_NO_MEMORY;
 		
 		for (i = j = 0; i < cReaders; i++)
 		{
-<<<<<<< HEAD
-			szReaders[index] = (char*) states[index].szReader;
-			states[index].szReader = PCSC_GetReaderNameFromAlias((char*) rgReaderStates[index].szReader);
-
-			if (!states[index].szReader)
-				states[index].szReader = rgReaderStates[index].szReader;
-
-			states[index].pvUserData = rgReaderStates[index].pvUserData;
-			states[index].dwCurrentState = rgReaderStates[index].dwCurrentState;
-			states[index].dwEventState = rgReaderStates[index].dwEventState;
-			states[index].cbAtr = rgReaderStates[index].cbAtr;
-			CopyMemory(&(states[index].rgbAtr), &(rgReaderStates[index].rgbAtr), 36);
-=======
 			if (rgReaderStates[i].dwCurrentState == SCARD_STATE_IGNORE)
 				continue;
 			
@@ -1147,7 +1124,6 @@
 			CopyMemory(&(states[j].rgbAtr), &(rgReaderStates[i].rgbAtr), PCSC_MAX_ATR_SIZE);
 			
 			j++;
->>>>>>> 237eb614
 		}
 		
 		cReaders = j;
@@ -1156,10 +1132,6 @@
 		 * pcsc-lite interprets dwTimeout value 0 as INFINITE, use value 1 as a workaround
 		 */
 
-<<<<<<< HEAD
-		status = g_PCSC.pfnSCardGetStatusChange(hContext, dwTimeout ? dwTimeout : 10, states, cReaders);
-		status = PCSC_MapErrorCodeToWinSCard(status);
-=======
 		if (cReaders > 0)
 		{
 			status = g_PCSC.pfnSCardGetStatusChange(hContext, dwTimeout ? dwTimeout : 10, states, cReaders);
@@ -1169,18 +1141,9 @@
 		{
 			status = SCARD_E_TIMEOUT;
 		}
->>>>>>> 237eb614
 
 		for (i = j = 0; i < cReaders; i++)
 		{
-<<<<<<< HEAD
-			rgReaderStates[index].szReader = szReaders[index];
-			
-			rgReaderStates[index].pvUserData = states[index].pvUserData;
-			rgReaderStates[index].dwCurrentState = states[index].dwCurrentState;
-			rgReaderStates[index].cbAtr = states[index].cbAtr;
-			CopyMemory(&(rgReaderStates[index].rgbAtr), &(states[index].rgbAtr), 36);
-=======
 			if (rgReaderStates[i].dwCurrentState == SCARD_STATE_IGNORE)
 			{
 				rgReaderStates[i].dwEventState = SCARD_STATE_IGNORE;
@@ -1190,7 +1153,6 @@
 			rgReaderStates[i].dwCurrentState = states[j].dwCurrentState;
 			rgReaderStates[i].cbAtr = states[j].cbAtr;
 			CopyMemory(&(rgReaderStates[i].rgbAtr), &(states[j].rgbAtr), PCSC_MAX_ATR_SIZE);
->>>>>>> 237eb614
 
 			/* pcsc-lite puts an event count in the higher bits of dwEventState */
 			states[j].dwEventState &= 0xFFFF;
@@ -1225,7 +1187,6 @@
 		else if ((status == SCARD_E_TIMEOUT) && stateChanged)
 			return SCARD_S_SUCCESS;
 
-		free(szReaders);
 		free(states);
 	}
 
