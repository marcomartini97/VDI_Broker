/**
 * WinPR: Windows Portable Runtime
 * Synchronization Functions
 *
 * Copyright 2012 Marc-Andre Moreau <marcandre.moreau@gmail.com>
 * Copyright 2014 Hardening <contact@hardening-consulting.com>
 *
 * Licensed under the Apache License, Version 2.0 (the "License");
 * you may not use this file except in compliance with the License.
 * You may obtain a copy of the License at
 *
 *     http://www.apache.org/licenses/LICENSE-2.0
 *
 * Unless required by applicable law or agreed to in writing, software
 * distributed under the License is distributed on an "AS IS" BASIS,
 * WITHOUT WARRANTIES OR CONDITIONS OF ANY KIND, either express or implied.
 * See the License for the specific language governing permissions and
 * limitations under the License.
 */

#ifdef HAVE_CONFIG_H
#include "config.h"
#endif

#ifdef HAVE_PTHREAD_GNU_EXT
#define _GNU_SOURCE
#endif

#ifdef HAVE_UNISTD_H
#include <unistd.h>
#endif

#ifdef HAVE_POLL_H
#include <poll.h>
#else
#ifndef _WIN32
#include <sys/select.h>
#endif
#endif

#include <assert.h>
#include <errno.h>

#include <winpr/crt.h>
#include <winpr/synch.h>
#include <winpr/platform.h>

#include "synch.h"
#include "../thread/thread.h"
#include <winpr/thread.h>

/**
 * WaitForSingleObject
 * WaitForSingleObjectEx
 * WaitForMultipleObjectsEx
 * SignalObjectAndWait
 */

#ifndef _WIN32

#include <time.h>
#include <sys/time.h>
#include <sys/wait.h>

#include "../handle/handle.h"

#include "../pipe/pipe.h"

#ifdef __MACH__

#include <mach/mach_time.h>

#define CLOCK_REALTIME 0
#define CLOCK_MONOTONIC 0

int clock_gettime(int clk_id, struct timespec *t)
{
	UINT64 time;
	double seconds;
	double nseconds;
	mach_timebase_info_data_t timebase;

	mach_timebase_info(&timebase);
	time = mach_absolute_time();

	nseconds = ((double) time * (double) timebase.numer) / ((double) timebase.denom);
	seconds = ((double) time * (double) timebase.numer) / ((double) timebase.denom * 1e9);

	t->tv_sec = seconds;
	t->tv_nsec = nseconds;

	return 0;
}

#endif

/* Drop in replacement for the linux pthread_timedjoin_np and
 * pthread_mutex_timedlock functions.
 */
#if !defined(HAVE_PTHREAD_GNU_EXT)
#include <pthread.h>

static long long ts_difftime(const struct timespec *o,
		const struct timespec *n)
{
	long long oldValue = o->tv_sec * 1000000000LL + o->tv_nsec;
	long long newValue = n->tv_sec * 1000000000LL + n->tv_nsec;

	return newValue - oldValue;
}

static int pthread_timedjoin_np(pthread_t td, void **res,
		struct timespec *timeout)
{
	struct timespec timenow;
	struct timespec sleepytime;
	/* This is just to avoid a completely busy wait */
	sleepytime.tv_sec = 0;
	sleepytime.tv_nsec = 10000000; /* 10ms */

	do
	{
		if (pthread_kill(td, 0))
			return pthread_join(td, res);

		nanosleep(&sleepytime, NULL);
 
		clock_gettime(CLOCK_MONOTONIC, &timenow);

		if (ts_difftime(timeout, &timenow) >= 0)
		{
			return ETIMEDOUT;
		}
	}
	while (TRUE);

	return ETIMEDOUT;
}

#if defined(__FreeBSD__)
	/*the only way to get it work is to remove the static*/
	int pthread_mutex_timedlock(pthread_mutex_t *mutex, const struct timespec *timeout)
#else
	static int pthread_mutex_timedlock(pthread_mutex_t *mutex, const struct timespec *timeout)
#endif
{
	struct timespec timenow;
	struct timespec sleepytime;
	int retcode;

	/* This is just to avoid a completely busy wait */
	sleepytime.tv_sec = 0;
	sleepytime.tv_nsec = 10000000; /* 10ms */

	while ((retcode = pthread_mutex_trylock (mutex)) == EBUSY)
	{
		clock_gettime(CLOCK_MONOTONIC, &timenow);

		if (ts_difftime(timeout, &timenow) >= 0)
		{
			return ETIMEDOUT;
		}

		nanosleep (&sleepytime, NULL);
	}

	return retcode;
}
#endif

static void ts_add_ms(struct timespec *ts, DWORD dwMilliseconds)
{
	ts->tv_sec += dwMilliseconds / 1000L;
	ts->tv_nsec += (dwMilliseconds % 1000L) * 1000000L;

	ts->tv_sec += ts->tv_nsec / 1000000000L;
	ts->tv_nsec = ts->tv_nsec % 1000000000L;
}

static int waitOnFd(int fd, DWORD dwMilliseconds)
{
	int status;

#ifdef HAVE_POLL_H
	struct pollfd pollfds;

	pollfds.fd = fd;
	pollfds.events = POLLIN;
	pollfds.revents = 0;

	do
	{
		status = poll(&pollfds, 1, dwMilliseconds);
	}
	while ((status < 0) && (errno == EINTR));

#else
	struct timeval timeout;
	fd_set rfds;

	FD_ZERO(&rfds);
	FD_SET(fd, &rfds);
	ZeroMemory(&timeout, sizeof(timeout));

	if ((dwMilliseconds != INFINITE) && (dwMilliseconds != 0))
	{
		timeout.tv_sec = dwMilliseconds / 1000;
		timeout.tv_usec = (dwMilliseconds % 1000) * 1000;
	}

	do
	{
		status = select(fd + 1, &rfds, NULL, NULL, (dwMilliseconds == INFINITE) ? NULL : &timeout);
	}
	while (status < 0 && (errno == EINTR));
#endif

	return status;
}

DWORD WaitForSingleObject(HANDLE hHandle, DWORD dwMilliseconds)
{
	ULONG Type;
	PVOID Object;

	if (!winpr_Handle_GetInfo(hHandle, &Type, &Object))
	{
		fprintf(stderr, "WaitForSingleObject failed: invalid hHandle.\n");
		return WAIT_FAILED;
	}

	if (Type == HANDLE_TYPE_THREAD)
	{
		int status = 0;
		WINPR_THREAD* thread;
		void* thread_status = NULL;

		thread = (WINPR_THREAD*) Object;

		if (thread->started)
		{
			if (dwMilliseconds != INFINITE)
			{
				struct timespec timeout;

				/* pthread_timedjoin_np returns ETIMEDOUT in case the timeout is 0,
				 * so set it to the smallest value to get a proper return value. */
				if (dwMilliseconds == 0)
					dwMilliseconds ++;

				clock_gettime(CLOCK_MONOTONIC, &timeout);
				ts_add_ms(&timeout, dwMilliseconds);

				status = pthread_timedjoin_np(thread->thread, &thread_status, &timeout);

				if (ETIMEDOUT == status)
					return WAIT_TIMEOUT;
			}
			else
				status = pthread_join(thread->thread, &thread_status);

			thread->started = FALSE;

			if (status != 0)
			{
				fprintf(stderr, "WaitForSingleObject: pthread_join failure: [%d] %s\n",
						status, strerror(status));
			}

			if (thread_status)
				thread->dwExitCode = ((DWORD) (size_t) thread_status);
		}
	}
	else if (Type == HANDLE_TYPE_PROCESS)
	{
		WINPR_PROCESS* process;

		process = (WINPR_PROCESS*) Object;

		if (waitpid(process->pid, &(process->status), 0) != -1)
		{
			fprintf(stderr, "WaitForSingleObject: waitpid failure [%d] %s\n", errno, strerror(errno));
			return WAIT_FAILED;
		}

		process->dwExitCode = (DWORD) process->status;
	}
	else if (Type == HANDLE_TYPE_MUTEX)
	{
		WINPR_MUTEX* mutex;

		mutex = (WINPR_MUTEX*) Object;

		if (dwMilliseconds != INFINITE)
		{
			int status;
			struct timespec timeout;

			clock_gettime(CLOCK_MONOTONIC, &timeout);
			ts_add_ms(&timeout, dwMilliseconds);	

			status = pthread_mutex_timedlock(&mutex->mutex, &timeout);

			if (ETIMEDOUT == status)
				return WAIT_TIMEOUT;
		}
		else
		{
			pthread_mutex_lock(&mutex->mutex);
		}
	}
	else if (Type == HANDLE_TYPE_EVENT)
	{
		int status;
		WINPR_EVENT* event;

		event = (WINPR_EVENT*) Object;

<<<<<<< HEAD
		status = waitOnFd(event->pipe_fd[0], dwMilliseconds);
=======
		FD_ZERO(&rfds);
		FD_SET(event->pipe_fd[0], &rfds);
		ZeroMemory(&timeout, sizeof(timeout));

		if ((dwMilliseconds != INFINITE) && (dwMilliseconds != 0))
		{
			timeout.tv_sec = dwMilliseconds / 1000;
			timeout.tv_usec = (dwMilliseconds % 1000) * 1000;
		}

		status = select(event->pipe_fd[0] + 1, &rfds, NULL, NULL,
				(dwMilliseconds == INFINITE) ? NULL : &timeout);

>>>>>>> 5906efc5
		if (status < 0)
		{
			fprintf(stderr, "WaitForSingleObject: event select() failure [%d] %s\n", errno, strerror(errno));
			return WAIT_FAILED;
		}

		if (status != 1)
			return WAIT_TIMEOUT;
	}
	else if (Type == HANDLE_TYPE_SEMAPHORE)
	{
		WINPR_SEMAPHORE* semaphore;

		semaphore = (WINPR_SEMAPHORE*) Object;

#ifdef WINPR_PIPE_SEMAPHORE
		if (semaphore->pipe_fd[0] != -1)
		{
			int status;
			int length;

			status = waitOnFd(semaphore->pipe_fd[0], dwMilliseconds);
			if (status < 0)
			{
				fprintf(stderr, "WaitForSingleObject: semaphore select() failure [%d] %s\n", errno, strerror(errno));
				return WAIT_FAILED;
			}

			if (status != 1)
				return WAIT_TIMEOUT;

			length = read(semaphore->pipe_fd[0], &length, 1);

			if (length != 1)
			{
				fprintf(stderr, "WaitForSingleObject: semaphore read failure [%d] %s\n", errno, strerror(errno));
				return WAIT_FAILED;
			}
		}
#else

#if defined __APPLE__
		semaphore_wait(*((winpr_sem_t*) semaphore->sem));
#else
		sem_wait((winpr_sem_t*) semaphore->sem);
#endif

#endif
	}
	else if (Type == HANDLE_TYPE_TIMER)
	{
		WINPR_TIMER* timer;

		timer = (WINPR_TIMER*) Object;

#ifdef HAVE_EVENTFD_H
		if (timer->fd != -1)
		{
			int status;
			UINT64 expirations;

			status = waitOnFd(timer->fd, dwMilliseconds);
			if (status < 0)
			{
				fprintf(stderr, "WaitForSingleObject: timer select() failure [%d] %s\n", errno, strerror(errno));
				return WAIT_FAILED;
			}

			if (status != 1)
				return WAIT_TIMEOUT;

			status = read(timer->fd, (void*) &expirations, sizeof(UINT64));

			if (status != 8)
			{
				if (status == -1)
				{
					if (errno == ETIMEDOUT)
						return WAIT_TIMEOUT;

					fprintf(stderr, "WaitForSingleObject: timer read() failure [%d] %s\n", errno, strerror(errno));
				}
				else
				{
					fprintf(stderr, "WaitForSingleObject: timer read() failure - incorrect number of bytes read");
				}

				return WAIT_FAILED;
			}
		}
		else
		{
			fprintf(stderr, "WaitForSingleObject: invalid timer file descriptor\n");
			return WAIT_FAILED;
		}

#else
		fprintf(stderr, "WaitForSingleObject: file descriptors not supported\n");
		return WAIT_FAILED;
#endif
	}
	else if (Type == HANDLE_TYPE_NAMED_PIPE)
	{
		int fd;
		int status;
		WINPR_NAMED_PIPE* pipe = (WINPR_NAMED_PIPE*) Object;

		fd = (pipe->ServerMode) ? pipe->serverfd : pipe->clientfd;

		if (fd == -1)
		{
			fprintf(stderr, "WaitForSingleObject: invalid pipe file descriptor\n");
			return WAIT_FAILED;
		}

		status = waitOnFd(fd, dwMilliseconds);
		if (status < 0)
		{
			fprintf(stderr, "WaitForSingleObject: named pipe select() failure [%d] %s\n", errno, strerror(errno));
			return WAIT_FAILED;
		}

		if (status != 1)
		{
			return WAIT_TIMEOUT;
		}
	}
	else
	{
		fprintf(stderr, "WaitForSingleObject: unknown handle type %d\n", (int) Type);
	}

	return WAIT_OBJECT_0;
}

DWORD WaitForSingleObjectEx(HANDLE hHandle, DWORD dwMilliseconds, BOOL bAlertable)
{
	fprintf(stderr, "[ERROR] %s: Function not implemented.\n", __func__);
	assert(0);
	return WAIT_OBJECT_0;
}

#define MAXIMUM_WAIT_OBJECTS 64

DWORD WaitForMultipleObjects(DWORD nCount, const HANDLE* lpHandles, BOOL bWaitAll, DWORD dwMilliseconds)
{
	int fd = -1;
	int index;
	int status;
	ULONG Type;
	PVOID Object;
#ifdef HAVE_POLL_H
	struct pollfd *pollfds;
#else
	int maxfd;
	fd_set fds;
	struct timeval timeout;
#endif

	if (!nCount || (nCount > MAXIMUM_WAIT_OBJECTS))
	{
		fprintf(stderr, "%s: invalid handles count(%d)\n", __FUNCTION__, nCount);
		return WAIT_FAILED;
	}

#ifdef HAVE_POLL_H
	pollfds = alloca(nCount * sizeof(struct pollfd));
#else
	maxfd = 0;
	FD_ZERO(&fds);
	ZeroMemory(&timeout, sizeof(timeout));

#endif

	if (bWaitAll)
	{
		fprintf(stderr, "%s: bWaitAll not yet implemented\n", __FUNCTION__);
		assert(0);
	}

	for (index = 0; index < nCount; index++)
	{
		if (!winpr_Handle_GetInfo(lpHandles[index], &Type, &Object))
		{
			fprintf(stderr, "%s: invalid handle\n", __FUNCTION__);

			return WAIT_FAILED;
		}

		if (Type == HANDLE_TYPE_EVENT)
		{
			fd = ((WINPR_EVENT*) Object)->pipe_fd[0];

			if (fd == -1)
			{
				fprintf(stderr, "%s: invalid event file descriptor\n", __FUNCTION__);
				return WAIT_FAILED;
			}
		}
		else if (Type == HANDLE_TYPE_SEMAPHORE)
		{
#ifdef WINPR_PIPE_SEMAPHORE
			fd = ((WINPR_SEMAPHORE*) Object)->pipe_fd[0];
#else
			fprintf(stderr, "%s: semaphore not supported\n", __FUNCTION__);
			return WAIT_FAILED;
#endif
		}
		else if (Type == HANDLE_TYPE_TIMER)
		{
			WINPR_TIMER* timer = (WINPR_TIMER*) Object;
			fd = timer->fd;

			if (fd == -1)
			{
				fprintf(stderr, "%s: invalid timer file descriptor\n", __FUNCTION__);
				return WAIT_FAILED;
			}
		}
		else if (Type == HANDLE_TYPE_NAMED_PIPE)
		{
			WINPR_NAMED_PIPE* pipe = (WINPR_NAMED_PIPE*) Object;
			fd = (pipe->ServerMode) ? pipe->serverfd : pipe->clientfd;

			if (fd == -1)
			{
				fprintf(stderr, "%s: invalid timer file descriptor\n", __FUNCTION__);
				return WAIT_FAILED;
			}
		}
		else
		{
			fprintf(stderr, "%s: unknown handle type %d\n", __FUNCTION__, (int) Type);
			return WAIT_FAILED;
		}

		if (fd == -1)
		{
			fprintf(stderr, "%s: invalid file descriptor\n", __FUNCTION__);
			return WAIT_FAILED;
		}

#ifdef HAVE_POLL_H
		pollfds[index].fd = fd;
		pollfds[index].events = POLLIN;
		pollfds[index].revents = 0;
#else
		FD_SET(fd, &fds);

		if (fd > maxfd)
			maxfd = fd;
#endif
	}

#ifdef HAVE_POLL_H
	do
	{
		status = poll(pollfds, nCount, dwMilliseconds);
	}
	while (status < 0 && errno == EINTR);
#else
	if ((dwMilliseconds != INFINITE) && (dwMilliseconds != 0))
	{
		timeout.tv_sec = dwMilliseconds / 1000;
		timeout.tv_usec = (dwMilliseconds % 1000) * 1000;
	}

	do
	{
		status = select(maxfd + 1, &fds, 0, 0,
				(dwMilliseconds == INFINITE) ? NULL : &timeout);
	}
	while (status < 0 && errno == EINTR);
#endif

	if (status < 0)
	{
		fprintf(stderr, "%s: select() failure [%d] %s\n", __FUNCTION__, errno, strerror(errno));
		return WAIT_FAILED;
	}

	if (status == 0)
		return WAIT_TIMEOUT;

	for (index = 0; index < nCount; index++)
	{
		winpr_Handle_GetInfo(lpHandles[index], &Type, &Object);

		if (Type == HANDLE_TYPE_EVENT)
		{
			fd = ((WINPR_EVENT*) Object)->pipe_fd[0];
		}
		else if (Type == HANDLE_TYPE_SEMAPHORE)
		{
			fd = ((WINPR_SEMAPHORE*) Object)->pipe_fd[0];
		}
		else if (Type == HANDLE_TYPE_TIMER)
		{
			WINPR_TIMER* timer = (WINPR_TIMER*) Object;
			fd = timer->fd;
		}
		else if (Type == HANDLE_TYPE_NAMED_PIPE)
		{
			WINPR_NAMED_PIPE* pipe = (WINPR_NAMED_PIPE*) Object;
			fd = (pipe->ServerMode) ? pipe->serverfd : pipe->clientfd;
		}

#ifdef HAVE_POLL_H
		if (pollfds[index].revents & POLLIN)
#else
		if (FD_ISSET(fd, &fds))
#endif
		{
			if (Type == HANDLE_TYPE_SEMAPHORE)
			{
				int length;

				length = read(fd, &length, 1);

				if (length != 1)
				{
					fprintf(stderr, "%s: semaphore read() failure [%d] %s\n", __FUNCTION__, errno, strerror(errno));
					return WAIT_FAILED;
				}
			}
			else if (Type == HANDLE_TYPE_TIMER)
			{
				int length;
				UINT64 expirations;

				length = read(fd, (void*) &expirations, sizeof(UINT64));

				if (length != 8)
				{
					if (length == -1)
					{
						if (errno == ETIMEDOUT)
							return WAIT_TIMEOUT;

						fprintf(stderr, "%s: timer read() failure [%d] %s\n", __FUNCTION__, errno, strerror(errno));
					}
					else
					{
						fprintf(stderr, "%s: timer read() failure - incorrect number of bytes read", __FUNCTION__);
					}

					return WAIT_FAILED;
				}
			}

			return (WAIT_OBJECT_0 + index);
		}
	}

	fprintf(stderr, "%s: failed (unknown error)\n", __FUNCTION__);
	return WAIT_FAILED;
}

DWORD WaitForMultipleObjectsEx(DWORD nCount, const HANDLE* lpHandles, BOOL bWaitAll, DWORD dwMilliseconds, BOOL bAlertable)
{
	fprintf(stderr, "[ERROR] %s: Function not implemented.\n", __func__);
	assert(0);
	return 0;
}

DWORD SignalObjectAndWait(HANDLE hObjectToSignal, HANDLE hObjectToWaitOn, DWORD dwMilliseconds, BOOL bAlertable)
{
	fprintf(stderr, "[ERROR] %s: Function not implemented.\n", __func__);
	assert(0);
	return 0;
}

#endif
<|MERGE_RESOLUTION|>--- conflicted
+++ resolved
@@ -316,23 +316,8 @@
 
 		event = (WINPR_EVENT*) Object;
 
-<<<<<<< HEAD
 		status = waitOnFd(event->pipe_fd[0], dwMilliseconds);
-=======
-		FD_ZERO(&rfds);
-		FD_SET(event->pipe_fd[0], &rfds);
-		ZeroMemory(&timeout, sizeof(timeout));
-
-		if ((dwMilliseconds != INFINITE) && (dwMilliseconds != 0))
-		{
-			timeout.tv_sec = dwMilliseconds / 1000;
-			timeout.tv_usec = (dwMilliseconds % 1000) * 1000;
-		}
-
-		status = select(event->pipe_fd[0] + 1, &rfds, NULL, NULL,
-				(dwMilliseconds == INFINITE) ? NULL : &timeout);
-
->>>>>>> 5906efc5
+
 		if (status < 0)
 		{
 			fprintf(stderr, "WaitForSingleObject: event select() failure [%d] %s\n", errno, strerror(errno));
